--- conflicted
+++ resolved
@@ -14,11 +14,7 @@
 - task: DotNetCoreCLI@1
   inputs:
     command: "build"
-<<<<<<< HEAD
-    projects: "*.csproj"
-=======
     projects: "src/**/*.csproj"
->>>>>>> 63a4c084
     arguments: "--configuration Release"
 
 - task: DotNetCoreCLI@1
