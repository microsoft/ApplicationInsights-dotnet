--- conflicted
+++ resolved
@@ -54,24 +54,15 @@
         }
 
         /// <summary>
-<<<<<<< HEAD
         /// Gets or sets the Application Insights connectionstring for your application.
         /// </summary>
-        public string ConnectionString
+        public string? ConnectionString
         {
             get => (this.connectionStringLayout as NLog.Layouts.SimpleLayout)?.Text ?? null;
             set => this.connectionStringLayout = value ?? string.Empty;
         }
 
         /// <summary>
-        /// Gets the array of custom attributes to be passed into the logevent context.
-        /// </summary>
-        [ArrayParameter(typeof(TargetPropertyWithContext), "contextproperty")]
-        public IList<TargetPropertyWithContext> ContextProperties { get; } = new List<TargetPropertyWithContext>();
-
-        /// <summary>
-=======
->>>>>>> 8948cf12
         /// Gets the logging controller we will be using.
         /// </summary>
         internal TelemetryClient TelemetryClient
