--- conflicted
+++ resolved
@@ -1,10 +1,6 @@
 ﻿<Project Sdk="Microsoft.NET.Sdk">
   <Import Project="$(PropsRoot)\Test.props" />
-<<<<<<< HEAD
-  
-=======
 
->>>>>>> f3f694b7
   <PropertyGroup>
     <!-- TargetFrameworks are defined in Test.props, but can be overridden here if needed. -->
     <RootNamespace>Microsoft.ApplicationInsights.EventSourceListener.Tests</RootNamespace>
@@ -21,16 +17,6 @@
   <ItemGroup>
     <ProjectReference Include="..\..\src\EventSourceListener\EventSourceListener.csproj" />
   </ItemGroup>
-<<<<<<< HEAD
-
-  <ItemGroup>
-    <!-- Identifies the project as test project -->
-    <Service Include="{82a7f48d-3b50-4b1e-b82e-3ada8210c358}" />
-  </ItemGroup>
-
-
-=======
->>>>>>> f3f694b7
   <Import Project="..\Shared\Adapters.Shared.Tests.projitems" Label="Shared" Condition="Exists('..\Shared\Adapters.Shared.Tests.projitems')" />
   <Import Project="..\CommonTestShared\CommonTestShared.projitems" Label="Shared" Condition="Exists('..\CommonTestShared\CommonTestShared.projitems')" />
 </Project>