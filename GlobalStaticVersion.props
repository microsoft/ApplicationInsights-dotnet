<?xml version="1.0" encoding="utf-8"?>
<Project xmlns="http://schemas.microsoft.com/developer/msbuild/2003">
  <PropertyGroup>
    <!-- 
      Semantic Version. See http://semver.org for full details. 
      Update for every public release. 
    -->
    <SemanticVersionMajor>2</SemanticVersionMajor>
<<<<<<< HEAD
    <SemanticVersionMinor>8</SemanticVersionMinor>
    <SemanticVersionPatch>1</SemanticVersionPatch>
    <!--Valid values: beta1, beta2, EMPTY for stable -->
    <PreReleaseMilestone></PreReleaseMilestone>
=======
    <SemanticVersionMinor>9</SemanticVersionMinor>
    <SemanticVersionPatch>0</SemanticVersionPatch>
    <!--Valid values: beta1, beta2, EMPTY for stable -->
    <PreReleaseMilestone>beta1</PreReleaseMilestone>
>>>>>>> 5661ec98
    <!-- 
      Date when Semantic Version was changed. 
      Update for every public release.
      NOTE!!!!!! Do not update when updating PreReleaseMilestone update 
      as it will restart file versions so 2.4.0-beta1 may have higher 
      file version (like 2.4.0.2222) than 2.4.0-beta2 (like 2.4.0.1111)
    -->
    <SemanticVersionDate>2018-11-08</SemanticVersionDate>

    <PreReleaseVersion Condition="'$(PreReleaseVersion)'==''">$([MSBuild]::Divide($([System.DateTime]::Now.Subtract($([System.DateTime]::Parse($(SemanticVersionDate)))).TotalMinutes), 5).ToString('F0'))</PreReleaseVersion>
  </PropertyGroup>

  <PropertyGroup Condition="'$(PackageVersion)'==''">
    <PackageVersion>$(SemanticVersionMajor).$(SemanticVersionMinor).$(SemanticVersionPatch)</PackageVersion>
    <PackageVersion Condition="'$(PreReleaseMilestone)' != ''">$(PackageVersion)-$(PreReleaseMilestone)</PackageVersion>
    <PackageVersion Condition="'$(StableRelease)' != 'True'">$(PackageVersion)-build$(PreReleaseVersion)</PackageVersion>
  </PropertyGroup>
</Project><|MERGE_RESOLUTION|>--- conflicted
+++ resolved
@@ -6,17 +6,10 @@
       Update for every public release. 
     -->
     <SemanticVersionMajor>2</SemanticVersionMajor>
-<<<<<<< HEAD
-    <SemanticVersionMinor>8</SemanticVersionMinor>
-    <SemanticVersionPatch>1</SemanticVersionPatch>
-    <!--Valid values: beta1, beta2, EMPTY for stable -->
-    <PreReleaseMilestone></PreReleaseMilestone>
-=======
     <SemanticVersionMinor>9</SemanticVersionMinor>
     <SemanticVersionPatch>0</SemanticVersionPatch>
     <!--Valid values: beta1, beta2, EMPTY for stable -->
     <PreReleaseMilestone>beta1</PreReleaseMilestone>
->>>>>>> 5661ec98
     <!-- 
       Date when Semantic Version was changed. 
       Update for every public release.
