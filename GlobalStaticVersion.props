--- conflicted
+++ resolved
@@ -6,17 +6,10 @@
       Update for every public release. 
     -->
     <SemanticVersionMajor>2</SemanticVersionMajor>
-<<<<<<< HEAD
-    <SemanticVersionMinor>11</SemanticVersionMinor>
-    <SemanticVersionPatch>2</SemanticVersionPatch>
-    <!--Valid values: beta1, beta2, EMPTY for stable -->
-    <PreReleaseMilestone></PreReleaseMilestone>
-=======
     <SemanticVersionMinor>12</SemanticVersionMinor>
     <SemanticVersionPatch>0</SemanticVersionPatch>
     <!--Valid values: beta1, beta2, EMPTY for stable -->
     <PreReleaseMilestone>beta1</PreReleaseMilestone>
->>>>>>> 763d8b9d
     <!-- 
       Date when Semantic Version was changed. 
       Update for every public release.
