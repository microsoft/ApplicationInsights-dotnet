--- conflicted
+++ resolved
@@ -8,11 +8,7 @@
     <SemanticVersionMajor>2</SemanticVersionMajor>
     <SemanticVersionMinor>0</SemanticVersionMinor>
     <SemanticVersionPatch>0</SemanticVersionPatch>
-<<<<<<< HEAD
-    <PreReleaseMilestone>rc2</PreReleaseMilestone>
-=======
     <PreReleaseMilestone></PreReleaseMilestone>
->>>>>>> 9b5b49f2
     <!-- 
       Date when Semantic Version was changed. 
       Update for every public release.
