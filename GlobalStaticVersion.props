﻿<?xml version="1.0" encoding="utf-8"?>
<Project xmlns="http://schemas.microsoft.com/developer/msbuild/2003">
  <PropertyGroup>
    <!-- 
      Semantic Version. See http://semver.org for full details. 
      Update for every public release. 
    -->
    <SemanticVersionMajor>2</SemanticVersionMajor>
    <SemanticVersionMinor>9</SemanticVersionMinor>
    <SemanticVersionPatch>0</SemanticVersionPatch>
    <!--Valid values: beta1, beta2, EMPTY for stable -->
<<<<<<< HEAD
    <PreReleaseMilestone>beta3</PreReleaseMilestone>
=======
    <PreReleaseMilestone></PreReleaseMilestone>
>>>>>>> 219d72f7
    <!-- 
      Date when Semantic Version was changed. 
      Update for every public release.
      NOTE!!!!!! Do not update when updating PreReleaseMilestone update 
      as it will restart file versions so 2.4.0-beta1 may have higher 
      file version (like 2.4.0.2222) than 2.4.0-beta2 (like 2.4.0.1111)
    -->
    <SemanticVersionDate>2018-11-08</SemanticVersionDate>

    <PreReleaseVersion Condition="'$(PreReleaseVersion)'==''">$([MSBuild]::Divide($([System.DateTime]::Now.Subtract($([System.DateTime]::Parse($(SemanticVersionDate)))).TotalMinutes), 5).ToString('F0'))</PreReleaseVersion>
  </PropertyGroup>

  <PropertyGroup Condition="'$(PackageVersion)'==''">
    <PackageVersion>$(SemanticVersionMajor).$(SemanticVersionMinor).$(SemanticVersionPatch)</PackageVersion>
    <PackageVersion Condition="'$(PreReleaseMilestone)' != ''">$(PackageVersion)-$(PreReleaseMilestone)</PackageVersion>
    <PackageVersion Condition="'$(StableRelease)' != 'True'">$(PackageVersion)-build$(PreReleaseVersion)</PackageVersion>
  </PropertyGroup>
</Project><|MERGE_RESOLUTION|>--- conflicted
+++ resolved
@@ -9,11 +9,7 @@
     <SemanticVersionMinor>9</SemanticVersionMinor>
     <SemanticVersionPatch>0</SemanticVersionPatch>
     <!--Valid values: beta1, beta2, EMPTY for stable -->
-<<<<<<< HEAD
-    <PreReleaseMilestone>beta3</PreReleaseMilestone>
-=======
     <PreReleaseMilestone></PreReleaseMilestone>
->>>>>>> 219d72f7
     <!-- 
       Date when Semantic Version was changed. 
       Update for every public release.
