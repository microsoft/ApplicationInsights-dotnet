﻿<Project ToolsVersion="15.0" Sdk="Microsoft.NET.Sdk">
  <Import Project="$(PropsRoot)\Product.props" />
  
  <PropertyGroup>
    <RootNamespace>Microsoft.ApplicationInsights.WindowsServer.TelemetryChannel</RootNamespace>
    <AssemblyName>Microsoft.AI.ServerTelemetryChannel</AssemblyName>
    <TargetFrameworks>net452;netstandard2.0</TargetFrameworks>
    <TargetFrameworks Condition="$(OS) != 'Windows_NT'">netstandard2.0</TargetFrameworks>
  </PropertyGroup>

  <PropertyGroup>
    <!--Nupkg properties-->
    <PackageId>Microsoft.ApplicationInsights.WindowsServer.TelemetryChannel</PackageId>
    <Title>Application Insights Telemetry Channel for Windows Server Applications</Title>
    <Description>This nuget provides a telemetry channel to Application Insights Windows Server SDK that will preserve telemetry in offline scenarios. This is a dependent package, for the best experience please install the platform specific package. Privacy statement: https://go.microsoft.com/fwlink/?LinkId=512156</Description>
  </PropertyGroup>

  <ItemGroup>
    <ProjectReference Include="..\Microsoft.ApplicationInsights\Microsoft.ApplicationInsights.csproj" />
  </ItemGroup>

  <ItemGroup Condition="'$(TargetFramework)' == 'net452'">
    <PackageReference Include="Microsoft.Diagnostics.Tracing.EventRegister" Version="1.1.28">
      <PrivateAssets>All</PrivateAssets>
    </PackageReference>
    
    <Reference Include="System.Web" />
    <Reference Include="System.Net.Http" />
  </ItemGroup>
  
  <ItemGroup>
    <Content Include="ApplicationInsights.config.install.xdt" />
    <Content Include="ApplicationInsights.config.transform" />
    <Content Include="ApplicationInsights.config.uninstall.xdt" />
    <Content Include="Microsoft.ApplicationInsights.WindowsServer.TelemetryChannel.targets" PackagePath="build" />
  </ItemGroup>

  <ItemGroup>
    <AdditionalFiles Include="$(PublicApiRoot)\$(AssemblyName).dll\$(TargetFramework)\PublicAPI.Shipped.txt" />
    <AdditionalFiles Include="$(PublicApiRoot)\$(AssemblyName).dll\$(TargetFramework)\PublicAPI.Unshipped.txt" />
  </ItemGroup>

  <ItemGroup Condition="'$(TargetFramework)' == 'netstandard2.0'">
    <PackageReference Include="System.IO.FileSystem.AccessControl" Version="4.7.0" />
  </ItemGroup>

<<<<<<< HEAD
  <ItemGroup>
    <Compile Include="..\Microsoft.ApplicationInsights\Channel\TaskEx.cs" Link="TaskEx.cs" />
  </ItemGroup>

  <Import Project="..\Common\Common\Common.projitems" Label="Shared" />
=======
>>>>>>> f164a1fe
</Project><|MERGE_RESOLUTION|>--- conflicted
+++ resolved
@@ -44,12 +44,4 @@
     <PackageReference Include="System.IO.FileSystem.AccessControl" Version="4.7.0" />
   </ItemGroup>
 
-<<<<<<< HEAD
-  <ItemGroup>
-    <Compile Include="..\Microsoft.ApplicationInsights\Channel\TaskEx.cs" Link="TaskEx.cs" />
-  </ItemGroup>
-
-  <Import Project="..\Common\Common\Common.projitems" Label="Shared" />
-=======
->>>>>>> f164a1fe
 </Project>