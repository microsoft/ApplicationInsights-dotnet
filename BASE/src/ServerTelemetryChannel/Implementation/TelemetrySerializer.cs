﻿namespace Microsoft.ApplicationInsights.WindowsServer.TelemetryChannel.Implementation
{
    using System;
    using System.Collections.Generic;
    using System.Linq;
    using System.Threading;
    using System.Threading.Tasks;
    using Microsoft.ApplicationInsights.Channel;

    internal class TelemetrySerializer
    {
        internal readonly Transmitter Transmitter;
        private Uri endpoindAddress;

        public TelemetrySerializer(Transmitter transmitter) => this.Transmitter = transmitter ?? throw new ArgumentNullException(nameof(transmitter));

        protected TelemetrySerializer()
        {
            // for stubs and mocks
        }

        /// <summary>
        /// Gets or sets the endpoint address.  
        /// </summary>
        public Uri EndpointAddress
        {
            get { return this.endpoindAddress; }
            set { this.endpoindAddress = value ?? throw new ArgumentNullException(nameof(this.EndpointAddress)); }
        }

        /// <summary>
        /// Gets or Sets the subscriber to an event with Transmission and HttpWebResponseWrapper.
        /// </summary>
        public EventHandler<TransmissionStatusEventArgs> TransmissionStatusEvent { get; set; }

        public virtual void Serialize(ICollection<ITelemetry> items)
        {
            this.HandleTelemetryException(items);

            var transmission = new Transmission(this.EndpointAddress, items);
            this.Transmitter.Enqueue(transmission);
        }

        public virtual Task<bool> SerializeAsync(ICollection<ITelemetry> items, CancellationToken cancellationToken)
        {
            this.HandleTelemetryException(items);

            var transmission = new Transmission();
            Task<bool> resultTask = transmission.GetFlushTask(cancellationToken);

            if (!cancellationToken.IsCancellationRequested)
            {
                // serializes transmission and enqueue asynchronously
                Task.Run(() => this.SerializeTransmissionAndEnqueue(transmission, items), cancellationToken);
            }

            return resultTask;
        }

        /// <summary>
        /// Serializes transmission and enqueue.
        /// </summary>
        private void SerializeTransmissionAndEnqueue(Transmission transmission, ICollection<ITelemetry> items)
        {
            transmission.Serialize(this.EndpointAddress, items);
            this.Transmitter.Enqueue(transmission);
        }

        private void HandleTelemetryException(ICollection<ITelemetry> items)
        {
            if (items == null)
            {
                throw new ArgumentNullException(nameof(items));
            }

            if (!items.Any())
            {
                throw new ArgumentException("One or more telemetry item is expected", nameof(items));
            }

            if (this.EndpointAddress == null)
            {
                throw new Exception("TelemetrySerializer.EndpointAddress was not set.");
            }
<<<<<<< HEAD
=======

            var transmission = new Transmission(this.EndpointAddress, items) 
                                        { TransmissionStatusEvent = this.TransmissionStatusEvent };
            this.Transmitter.Enqueue(transmission);
>>>>>>> 8629b7aa
        }
    }
}<|MERGE_RESOLUTION|>--- conflicted
+++ resolved
@@ -37,7 +37,8 @@
         {
             this.HandleTelemetryException(items);
 
-            var transmission = new Transmission(this.EndpointAddress, items);
+            var transmission = new Transmission(this.EndpointAddress, items)
+                                    { TransmissionStatusEvent = this.TransmissionStatusEvent };
             this.Transmitter.Enqueue(transmission);
         }
 
@@ -45,7 +46,7 @@
         {
             this.HandleTelemetryException(items);
 
-            var transmission = new Transmission();
+            var transmission = new Transmission() { TransmissionStatusEvent = this.TransmissionStatusEvent };
             Task<bool> resultTask = transmission.GetFlushTask(cancellationToken);
 
             if (!cancellationToken.IsCancellationRequested)
@@ -82,13 +83,6 @@
             {
                 throw new Exception("TelemetrySerializer.EndpointAddress was not set.");
             }
-<<<<<<< HEAD
-=======
-
-            var transmission = new Transmission(this.EndpointAddress, items) 
-                                        { TransmissionStatusEvent = this.TransmissionStatusEvent };
-            this.Transmitter.Enqueue(transmission);
->>>>>>> 8629b7aa
         }
     }
 }