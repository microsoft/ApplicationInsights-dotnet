--- conflicted
+++ resolved
@@ -207,14 +207,11 @@
                 try
                 {
                     TelemetryChannelEventSource.Log.TransmissionSendStarted(acceptedTransmission.Id);
-<<<<<<< HEAD
                     acceptedTransmission.CredentialEnvelope = this.CredentialEnvelope;
-                    responseContent = await acceptedTransmission.SendAsync().ConfigureAwait(false);
-=======
+
                     transmissionTask = acceptedTransmission.SendAsync();
                     this.inFlightTransmissions.TryAdd(transmission.FlushAsyncId, transmissionTask);
-                    responseContent = await transmissionTask.ConfigureAwait(false); 
->>>>>>> 740c1d04
+                    responseContent = await transmissionTask.ConfigureAwait(false);
                 }
                 catch (Exception e)
                 {
