--- conflicted
+++ resolved
@@ -7,12 +7,9 @@
     using System.Reflection;
     using System.Threading;
     using Microsoft.ApplicationInsights.DataContracts;
-<<<<<<< HEAD
-    using Microsoft.ApplicationInsights.Metrics;
-=======
     using Microsoft.ApplicationInsights.Extensibility.Implementation;
     using Microsoft.ApplicationInsights.Extensibility.Implementation.Tracing;
->>>>>>> 3d13351b
+    using Microsoft.ApplicationInsights.Metrics;
     using Microsoft.Extensions.DependencyInjection;
     using Microsoft.Extensions.Hosting;
     using OpenTelemetry;
