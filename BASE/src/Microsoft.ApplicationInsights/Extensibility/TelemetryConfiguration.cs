﻿namespace Microsoft.ApplicationInsights.Extensibility
{
    using System;
    using System.Collections.Generic;
    using System.Collections.ObjectModel;
    using System.ComponentModel;
    using System.Diagnostics;
    using System.Threading;
    using System.Threading.Tasks;

    using Microsoft.ApplicationInsights.Channel;
    using Microsoft.ApplicationInsights.DataContracts;
    using Microsoft.ApplicationInsights.Extensibility.Implementation;
    using Microsoft.ApplicationInsights.Extensibility.Implementation.ApplicationId;
    using Microsoft.ApplicationInsights.Extensibility.Implementation.Authentication;
    using Microsoft.ApplicationInsights.Extensibility.Implementation.Endpoints;
    using Microsoft.ApplicationInsights.Extensibility.Implementation.Sampling;
    using Microsoft.ApplicationInsights.Extensibility.Implementation.Tracing;
    using Microsoft.ApplicationInsights.Extensibility.Implementation.Tracing.SelfDiagnostics;
    using Microsoft.ApplicationInsights.Metrics;
    using Microsoft.ApplicationInsights.Metrics.Extensibility;

    /// <summary>
    /// Encapsulates the global telemetry configuration typically loaded from the ApplicationInsights.config file.
    /// </summary>
    /// <remarks>
    /// All <see cref="TelemetryContext"/> objects are initialized using the <see cref="Active"/> 
    /// telemetry configuration provided by this class.
    /// </remarks>
    public sealed class TelemetryConfiguration : IDisposable
    {
        internal readonly SamplingRateStore LastKnownSampleRateStore = new SamplingRateStore();

        private static object syncRoot = new object();
        private static TelemetryConfiguration active;

        private readonly SnapshottingList<ITelemetryInitializer> telemetryInitializers = new SnapshottingList<ITelemetryInitializer>();
        private readonly TelemetrySinkCollection telemetrySinks = new TelemetrySinkCollection();

        private TelemetryProcessorChain telemetryProcessorChain;
        private string instrumentationKey = string.Empty;
        private string connectionString;
        private bool disableTelemetry = false;
        private TelemetryProcessorChainBuilder builder;
        private MetricManager metricManager = null;
        private IApplicationIdProvider applicationIdProvider;

        /// <summary>
        /// Indicates if this instance has been disposed of.
        /// </summary>
        private bool isDisposed = false;

        /// <summary>
        /// Static Constructor which sets ActivityID Format to W3C if Format not enforced.
        /// This ensures SDK operates in W3C mode, unless turned off explicitily with the following 2 lines
        /// in user code in application startup.
        /// Activity.DefaultIdFormat = ActivityIdFormat.Hierarchical
        /// Activity.ForceDefaultIdFormat = true.
        /// </summary>
        static TelemetryConfiguration()
        {
            ActivityExtensions.TryRun(() =>
            {
                if (!Activity.ForceDefaultIdFormat)
                {
                    Activity.DefaultIdFormat = ActivityIdFormat.W3C;
                    Activity.ForceDefaultIdFormat = true;
                }
            });
            SelfDiagnosticsInitializer.EnsureInitialized();
        }

        /// <summary>
        /// Initializes a new instance of the TelemetryConfiguration class.
        /// </summary>
        [EditorBrowsable(EditorBrowsableState.Never)]
        public TelemetryConfiguration() : this(string.Empty, null)
        {
        }

        /// <summary>
        /// Initializes a new instance of the TelemetryConfiguration class.
        /// </summary>
        /// <param name="instrumentationKey">The instrumentation key this configuration instance will provide.</param>
        public TelemetryConfiguration(string instrumentationKey) : this(instrumentationKey, null)
        {
        }

        /// <summary>
        /// Initializes a new instance of the TelemetryConfiguration class.
        /// </summary>
        /// <param name="instrumentationKey">The instrumentation key this configuration instance will provide.</param>
        /// <param name="channel">The telemetry channel to provide with this configuration instance.</param>
        public TelemetryConfiguration(string instrumentationKey, ITelemetryChannel channel)
        {
            this.instrumentationKey = instrumentationKey ?? throw new ArgumentNullException(nameof(instrumentationKey));

            var ingestionEndpoint = this.EndpointContainer.GetFormattedIngestionEndpoint(enableAAD: this.CredentialEnvelope != null);
            SetTelemetryChannelEndpoint(channel, ingestionEndpoint, force: true);
            var defaultSink = new TelemetrySink(this, channel);
            defaultSink.Name = "default";
            this.telemetrySinks.Add(defaultSink);
        }

        /// <summary>
        /// Gets the active <see cref="TelemetryConfiguration"/> instance loaded from the ApplicationInsights.config file. 
        /// If the configuration file does not exist, the active configuration instance is initialized with minimum defaults 
        /// needed to send telemetry to Application Insights.
        /// </summary>
#if NETSTANDARD // This constant is defined for all versions of NetStandard https://docs.microsoft.com/en-us/dotnet/core/tutorials/libraries#how-to-multitarget
        [Obsolete("We do not recommend using TelemetryConfiguration.Active on .NET Core. See https://github.com/microsoft/ApplicationInsights-dotnet/issues/1152 for more details")]
#endif
        public static TelemetryConfiguration Active
        {
            get
            {
                if (active == null)
                {
                    lock (syncRoot)
                    {
                        if (active == null)
                        {
                            active = new TelemetryConfiguration();
                            TelemetryConfigurationFactory.Instance.Initialize(active, TelemetryModules.Instance);
                        }
                    }
                }

                return active;
            }

            internal set
            {
                lock (syncRoot)
                {
                    active = value;
                }
            }
        }

        /// <summary>
        /// Gets or sets the default instrumentation key for the application.
        /// </summary>
        /// <exception cref="ArgumentNullException">The new value is null.</exception>
        /// <remarks>
        /// This instrumentation key value is used by default by all <see cref="TelemetryClient"/> instances
        /// created in the application. This value can be overwritten by setting the <see cref="TelemetryContext.InstrumentationKey"/>
        /// property of the <see cref="TelemetryClient.Context"/>.
        /// </remarks>
        public string InstrumentationKey
        {
            get { return this.instrumentationKey; }

            set { this.instrumentationKey = value ?? throw new ArgumentNullException(nameof(this.InstrumentationKey)); }
        }

        /// <summary>
        /// Gets or sets a value indicating whether sending of telemetry to Application Insights is disabled.
        /// </summary>
        /// <remarks>
        /// This disable tracking setting value is used by default by all <see cref="TelemetryClient"/> instances
        /// created in the application. 
        /// </remarks>
        public bool DisableTelemetry
        {
            get
            {
                return this.disableTelemetry;
            }

            set
            {
                // Log the state of tracking 
                if (value)
                {
                    CoreEventSource.Log.TrackingWasDisabled();
                }
                else
                {
                    CoreEventSource.Log.TrackingWasEnabled();
                }

                this.disableTelemetry = value;
            }
        }

        /// <summary>
        /// Gets the list of <see cref="ITelemetryInitializer"/> objects that supply additional information about telemetry.
        /// </summary>
        /// <remarks>
        /// Telemetry initializers extend Application Insights telemetry collection by supplying additional information 
        /// about individual <see cref="ITelemetry"/> items, such as <see cref="ITelemetry.Timestamp"/>. A <see cref="TelemetryClient"/>
        /// invokes telemetry initializers each time <see cref="TelemetryClient.Track"/> method is called.
        /// The default list of telemetry initializers is provided by the Application Insights NuGet packages and loaded from 
        /// the ApplicationInsights.config file located in the application directory. 
        /// </remarks>
        public IList<ITelemetryInitializer> TelemetryInitializers
        {
            get { return this.telemetryInitializers; }
        }

        /// <summary>
        /// Gets a readonly collection of TelemetryProcessors.
        /// </summary>
        public ReadOnlyCollection<ITelemetryProcessor> TelemetryProcessors
        {
            get
            {
                return new ReadOnlyCollection<ITelemetryProcessor>(this.TelemetryProcessorChain.TelemetryProcessors);
            }
        }

        /// <summary>
        /// Gets the TelemetryProcessorChainBuilder which can build and populate TelemetryProcessors in the TelemetryConfiguration.
        /// </summary>
        public TelemetryProcessorChainBuilder TelemetryProcessorChainBuilder
        {
            get
            {
                LazyInitializer.EnsureInitialized(ref this.builder, () => new TelemetryProcessorChainBuilder(this));
                return this.builder;
            }

            internal set
            {
                this.builder = value;
            }
        }

        /// <summary>
        /// Gets or sets the telemetry channel for the default sink. Will also attempt to set the Channel's endpoint.
        /// </summary>
        public ITelemetryChannel TelemetryChannel
        {
            get
            {
                // We do not ensure not disposed here because TelemetryChannel is accessed during configuration disposal.
                return this.telemetrySinks.DefaultSink.TelemetryChannel;
            }

            set
            {
                if (!this.isDisposed)
                {
                    this.telemetrySinks.DefaultSink.TelemetryChannel = value;
                    var ingestionEndpoint = this.EndpointContainer.GetFormattedIngestionEndpoint(enableAAD: this.CredentialEnvelope != null);
                    SetTelemetryChannelEndpoint(this.telemetrySinks.DefaultSink.TelemetryChannel, ingestionEndpoint);
                    SetTelemetryChannelCredentialEnvelope(value, this.CredentialEnvelope);
                }
            }
        }

        /// <summary>
        /// Gets or sets the Application Id Provider.
        /// </summary>
        /// <remarks>
        /// This feature is opt-in and must be configured to be enabled.
        /// </remarks>
        public IApplicationIdProvider ApplicationIdProvider
        {
            get
            {
                return this.applicationIdProvider;
            }

            set
            {
                this.applicationIdProvider = value;
                SetApplicationIdEndpoint(this.applicationIdProvider, this.EndpointContainer.FormattedApplicationIdEndpoint);
            }
        }

        /// <summary>
        /// Gets the Endpoint Container responsible for making service endpoints available.
        /// </summary>
        public EndpointContainer EndpointContainer { get; private set; } = new EndpointContainer(new EndpointProvider());

        /// <summary>
        /// Gets or sets the connection string. Setting this value will also set (and overwrite) the <see cref="InstrumentationKey"/>. The endpoints are validated and will be set (and overwritten) for <see cref="InMemoryChannel"/> and ServerTelemetryChannel as well as the <see cref="ApplicationIdProvider"/>.
        /// </summary>
        public string ConnectionString
        {
            get
            {
                return this.connectionString;
            }

            set
            {
                try
                {
                    this.connectionString = value ?? throw new ArgumentNullException(nameof(this.ConnectionString));

                    var endpointProvider = new EndpointProvider
                    {
                        ConnectionString = value,
                    };

                    this.InstrumentationKey = endpointProvider.GetInstrumentationKey();

                    this.EndpointContainer = new EndpointContainer(endpointProvider);

                    // UPDATE TELEMETRY CHANNEL
                    var ingestionEndpoint = this.EndpointContainer.GetFormattedIngestionEndpoint(enableAAD: this.CredentialEnvelope != null);
                    this.SetTelemetryChannelEndpoint(ingestionEndpoint);

                    // UPDATE APPLICATION ID PROVIDER
                    SetApplicationIdEndpoint(this.ApplicationIdProvider, this.EndpointContainer.FormattedApplicationIdEndpoint, force: true);
                }
                catch (Exception ex)
                {
                    CoreEventSource.Log.ConnectionStringSetFailed(ex.ToInvariantString());
                    throw;
                }
            }
        }

        /// <summary>
        /// Gets a collection of strings indicating if an experimental feature should be enabled.
        /// The presence of a string in this collection will be evaluated as 'true'.
        /// </summary>
        /// <remarks>
        /// This property allows the dev team to ship and evaluate features before adding these to the public API.
        /// We are not committing to support any features enabled through this property.
        /// Use this at your own risk.
        /// </remarks>
        [EditorBrowsable(EditorBrowsableState.Never)]
        public IList<string> ExperimentalFeatures { get; } = new List<string>(0);

        /// <summary>
        /// Gets a list of telemetry sinks associated with the configuration.
        /// </summary>
        public IList<TelemetrySink> TelemetrySinks => this.telemetrySinks;

        /// <summary>
        /// Gets the default telemetry sink.
        /// </summary>
        public TelemetrySink DefaultTelemetrySink => this.telemetrySinks.DefaultSink;

        /// <summary>
        /// Gets an envelope for Azure.Core.TokenCredential which provides an AAD Authenticated token.
        /// </summary>
        public CredentialEnvelope CredentialEnvelope { get; private set; }

        /// <summary>
        /// Gets or sets the chain of processors.
        /// </summary>
        internal TelemetryProcessorChain TelemetryProcessorChain
        {
            get
            {
                if (this.telemetryProcessorChain == null)
                {
                    this.TelemetryProcessorChainBuilder.Build();
                }

                return this.telemetryProcessorChain;
            }

            set
            {
                if (value == null)
                {
                    throw new ArgumentNullException(nameof(value));
                }

                this.telemetryProcessorChain = value;
            }
        }

        /// <summary>
        /// Creates a new <see cref="TelemetryConfiguration"/> instance loaded from the ApplicationInsights.config file.
        /// If the configuration file does not exist, the new configuration instance is initialized with minimum defaults 
        /// needed to send telemetry to Application Insights.
        /// </summary>
        public static TelemetryConfiguration CreateDefault()
        {
            var configuration = new TelemetryConfiguration();
            TelemetryConfigurationFactory.Instance.Initialize(configuration, null);

            return configuration;
        }

        /// <summary>
        /// Creates a new <see cref="TelemetryConfiguration"/> instance loaded from the specified configuration.
        /// </summary>
        /// <param name="config">An xml serialized configuration.</param>
        /// <exception cref="ArgumentNullException">Throws if the config value is null or empty.</exception>
        public static TelemetryConfiguration CreateFromConfiguration(string config)
        {
            if (string.IsNullOrWhiteSpace(config))
            {
                throw new ArgumentNullException(nameof(config));
            }

            var configuration = new TelemetryConfiguration();
            TelemetryConfigurationFactory.Instance.Initialize(configuration, null, config);
            return configuration;
        }

        /// <summary>
        /// Releases resources used by the current instance of the <see cref="TelemetryConfiguration"/> class.
        /// </summary>
        public void Dispose()
        {
            this.Dispose(true);
            GC.SuppressFinalize(this);
        }

        /// <summary>
        /// Set a TokenCredential for this configuration.
        /// </summary>
        /// <remarks>
        /// For more information on expected types, review the documentation for the Azure.Identity library.
        /// (https://github.com/Azure/azure-sdk-for-net/tree/master/sdk/identity/Azure.Identity).
        /// </remarks>
        /// <param name="tokenCredential">An instance of Azure.Core.TokenCredential.</param>
        /// <exception cref="ArgumentException">An ArgumentException is thrown if the provided object does not inherit Azure.Core.TokenCredential.</exception>
        public void SetAzureTokenCredential(object tokenCredential)
        {
            this.CredentialEnvelope = new ReflectionCredentialEnvelope(tokenCredential);
            this.SetTelemetryChannelCredentialEnvelope();

            // Update Ingestion Endpoint.
            var ingestionEndpoint = this.EndpointContainer.GetFormattedIngestionEndpoint(enableAAD: true);
            this.SetTelemetryChannelEndpoint(ingestionEndpoint);
        }

        internal MetricManager GetMetricManager(bool createIfNotExists)
        {
            MetricManager manager = this.metricManager;
            if (manager == null && createIfNotExists)
            {
                var pipelineAdapter = new ApplicationInsightsTelemetryPipeline(this);
                MetricManager newManager = new MetricManager(pipelineAdapter);
                MetricManager prevManager = Interlocked.CompareExchange(ref this.metricManager, newManager, null);

                if (prevManager == null)
                {
                    manager = newManager;
                }
                else
                {
                    // We just created a new manager that we are not using. Stop is before discarding.
                    Task fireAndForget = newManager.StopDefaultAggregationCycleAsync();
                    manager = prevManager;
                }
            }

            return manager;
        }

        /// <summary>
        /// This will check the ApplicationIdProvider and attempt to set the endpoint.
        /// This only supports our first party providers <see cref="ApplicationInsightsApplicationIdProvider"/> and <see cref="DictionaryApplicationIdProvider"/>.
        /// </summary>
        /// <param name="applicationIdProvider">ApplicationIdProvider to set.</param>
        /// <param name="endpoint">Endpoint value to set.</param>
        /// <param name="force">When the ConnectionString is set, ApplicationId Endpoint should be forced to update. If the ApplicationId has been set separately, we will only set endpoint if it is null.</param>
        private static void SetApplicationIdEndpoint(IApplicationIdProvider applicationIdProvider, string endpoint, bool force = false)
        {
            if (applicationIdProvider != null)
            {
                if (applicationIdProvider is ApplicationInsightsApplicationIdProvider applicationInsightsApplicationIdProvider)
                {
                    if (force || applicationInsightsApplicationIdProvider.ProfileQueryEndpoint == null)
                    {
                        applicationInsightsApplicationIdProvider.ProfileQueryEndpoint = endpoint;
                    }
                }
                else if (applicationIdProvider is DictionaryApplicationIdProvider dictionaryApplicationIdProvider)
                {
                    if (dictionaryApplicationIdProvider.Next is ApplicationInsightsApplicationIdProvider innerApplicationIdProvider)
                    {
                        if (force || innerApplicationIdProvider.ProfileQueryEndpoint == null)
                        {
                            innerApplicationIdProvider.ProfileQueryEndpoint = endpoint;
                        }
                    }
                }
            }
        }

        /// <summary>
        /// This will check the TelemetryChannel and attempt to set the endpoint.
        /// This only supports our first party providers <see cref="InMemoryChannel"/> and ServerTelemetryChannel.
        /// </summary>
        /// <param name="channel">TelemetryChannel to set.</param>
        /// <param name="endpoint">Endpoint value to set.</param>
        /// /// <param name="force">When the ConnectionString is set, Channel Endpoint should be forced to update. If the Channel has been set separately, we will only set endpoint if it is null.</param>
        private static void SetTelemetryChannelEndpoint(ITelemetryChannel channel, string endpoint, bool force = false)
        {
            if (channel != null)
            {
                if (channel is InMemoryChannel || channel.GetType().FullName == "Microsoft.ApplicationInsights.WindowsServer.TelemetryChannel.ServerTelemetryChannel")
                {
                    if (force || channel.EndpointAddress == null)
                    {
                        channel.EndpointAddress = endpoint;
                    }
                }
            }
        }

        private static void SetTelemetryChannelCredentialEnvelope(ITelemetryChannel telemetryChannel, CredentialEnvelope credentialEnvelope)
        {
<<<<<<< HEAD
            if (telemetryChannel is ISupportCredentialEnvelope tc)
            {
                tc.CredentialEnvelope = credentialEnvelope;
=======
            if (telemetryChannel is InMemoryChannel inMemoryChannel)
            {
                inMemoryChannel.CredentialEnvelope = credentialEnvelope;
>>>>>>> 8063dcf5
            }
        }

        private void SetTelemetryChannelCredentialEnvelope()
        {
            foreach (var tSink in this.TelemetrySinks)
            {
                SetTelemetryChannelCredentialEnvelope(tSink.TelemetryChannel, this.CredentialEnvelope);
            }
        }

        private void SetTelemetryChannelEndpoint(string ingestionEndpoint)
        {
            foreach (var tSink in this.TelemetrySinks)
            {
                SetTelemetryChannelEndpoint(tSink.TelemetryChannel, ingestionEndpoint, force: true);
            }
        }

        /// <summary>
        /// Disposes of resources.
        /// </summary>
        /// <param name="disposing">Indicates if managed code is being disposed.</param>
        private void Dispose(bool disposing)
        {
            if (!this.isDisposed && disposing)
            {
                this.isDisposed = true;
                Interlocked.CompareExchange(ref active, null, this);

                // I think we should be flushing this.telemetrySinks.DefaultSink.TelemetryChannel at this point.
                // Filed https://github.com/Microsoft/ApplicationInsights-dotnet/issues/823 to track.
                // For now just flushing the metrics:
                this.metricManager?.Flush();

                if (this.telemetryProcessorChain != null)
                {
                    // Not setting this.telemetryProcessorChain to null because calls to the property getter would reinitialize it.
                    this.telemetryProcessorChain.Dispose();
                }

                foreach (TelemetrySink sink in this.telemetrySinks)
                {
                    sink.Dispose();
                    if (!object.ReferenceEquals(sink, this.telemetrySinks.DefaultSink))
                    {
                        this.telemetrySinks.Remove(sink);
                    }
                }
            }
        }
    }
}<|MERGE_RESOLUTION|>--- conflicted
+++ resolved
@@ -504,15 +504,9 @@
 
         private static void SetTelemetryChannelCredentialEnvelope(ITelemetryChannel telemetryChannel, CredentialEnvelope credentialEnvelope)
         {
-<<<<<<< HEAD
-            if (telemetryChannel is ISupportCredentialEnvelope tc)
-            {
-                tc.CredentialEnvelope = credentialEnvelope;
-=======
             if (telemetryChannel is InMemoryChannel inMemoryChannel)
             {
                 inMemoryChannel.CredentialEnvelope = credentialEnvelope;
->>>>>>> 8063dcf5
             }
         }
 
