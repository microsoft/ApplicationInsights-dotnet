﻿namespace Microsoft.ApplicationInsights.Extensibility
{
    using System;
    using System.Collections.Generic;
    using System.Collections.ObjectModel;
    using System.ComponentModel;
    using System.Diagnostics;
    using System.Threading;
    using System.Threading.Tasks;
    using Microsoft.ApplicationInsights.Channel;
    using Microsoft.ApplicationInsights.DataContracts;
    using Microsoft.ApplicationInsights.Extensibility.Implementation;
    using Microsoft.ApplicationInsights.Extensibility.Implementation.ApplicationId;
    using Microsoft.ApplicationInsights.Extensibility.Implementation.Authentication;
    using Microsoft.ApplicationInsights.Extensibility.Implementation.Endpoints;
    using Microsoft.ApplicationInsights.Extensibility.Implementation.Sampling;
    using Microsoft.ApplicationInsights.Extensibility.Implementation.Tracing;
    using Microsoft.ApplicationInsights.Extensibility.Implementation.Tracing.SelfDiagnostics;
    using Microsoft.ApplicationInsights.Metrics;
    using Microsoft.ApplicationInsights.Metrics.Extensibility;

    /// <summary>
    /// Encapsulates the global telemetry configuration typically loaded from the ApplicationInsights.config file.
    /// </summary>
    /// <remarks>
    /// All <see cref="TelemetryContext"/> objects are initialized using the <see cref="Active"/> 
    /// telemetry configuration provided by this class.
    /// </remarks>
    public sealed class TelemetryConfiguration : IDisposable
    {
        internal readonly SamplingRateStore LastKnownSampleRateStore = new SamplingRateStore();

        private static object syncRoot = new object();
        private static TelemetryConfiguration active;        

        private readonly SnapshottingList<ITelemetryInitializer> telemetryInitializers = new SnapshottingList<ITelemetryInitializer>();
        private readonly TelemetrySinkCollection telemetrySinks = new TelemetrySinkCollection();
        
        private TelemetryProcessorChain telemetryProcessorChain;
        private string instrumentationKey = string.Empty;
        private string connectionString;
        private bool disableTelemetry = false;
        private TelemetryProcessorChainBuilder builder;
        private MetricManager metricManager = null;
        private IApplicationIdProvider applicationIdProvider;
    
        /// <summary>
        /// Indicates if this instance has been disposed of.
        /// </summary>
        private bool isDisposed = false;

        /// <summary>
        /// Static Constructor which sets ActivityID Format to W3C if Format not enforced.
        /// This ensures SDK operates in W3C mode, unless turned off explicitily with the following 2 lines
        /// in user code in application startup.
        /// Activity.DefaultIdFormat = ActivityIdFormat.Hierarchical
        /// Activity.ForceDefaultIdFormat = true.
        /// </summary>
        static TelemetryConfiguration()
        {
            ActivityExtensions.TryRun(() =>
            {
                if (!Activity.ForceDefaultIdFormat)
                {
                    Activity.DefaultIdFormat = ActivityIdFormat.W3C;
                    Activity.ForceDefaultIdFormat = true;
                }                
            });
            SelfDiagnosticsInitializer.EnsureInitialized();
        }

        /// <summary>
        /// Initializes a new instance of the TelemetryConfiguration class.
        /// </summary>
        [EditorBrowsable(EditorBrowsableState.Never)]
        public TelemetryConfiguration() : this(string.Empty, null)
        {
        }

        /// <summary>
        /// Initializes a new instance of the TelemetryConfiguration class.
        /// </summary>
        /// <param name="instrumentationKey">The instrumentation key this configuration instance will provide.</param>
        public TelemetryConfiguration(string instrumentationKey) : this(instrumentationKey, null)
        {
        }

        /// <summary>
        /// Initializes a new instance of the TelemetryConfiguration class.
        /// </summary>
        /// <param name="instrumentationKey">The instrumentation key this configuration instance will provide.</param>
        /// <param name="channel">The telemetry channel to provide with this configuration instance.</param>
        public TelemetryConfiguration(string instrumentationKey, ITelemetryChannel channel)
        {
            this.instrumentationKey = instrumentationKey ?? throw new ArgumentNullException(nameof(instrumentationKey));

            var ingestionEndpoint = this.EndpointContainer.GetFormattedIngestionEndpoint(enableAAD: this.CredentialEnvelope == null);
            SetTelemetryChannelEndpoint(channel, ingestionEndpoint, force: true);
            var defaultSink = new TelemetrySink(this, channel);
            defaultSink.Name = "default";
            this.telemetrySinks.Add(defaultSink);
        }

        /// <summary>
        /// Gets the active <see cref="TelemetryConfiguration"/> instance loaded from the ApplicationInsights.config file. 
        /// If the configuration file does not exist, the active configuration instance is initialized with minimum defaults 
        /// needed to send telemetry to Application Insights.
        /// </summary>
#if NETSTANDARD // This constant is defined for all versions of NetStandard https://docs.microsoft.com/en-us/dotnet/core/tutorials/libraries#how-to-multitarget
        [Obsolete("We do not recommend using TelemetryConfiguration.Active on .NET Core. See https://github.com/microsoft/ApplicationInsights-dotnet/issues/1152 for more details")]
#endif
        public static TelemetryConfiguration Active
        {
            get
            {
                if (active == null)
                {
                    lock (syncRoot)
                    {
                        if (active == null)
                        {
                            active = new TelemetryConfiguration();
                            TelemetryConfigurationFactory.Instance.Initialize(active, TelemetryModules.Instance);
                        }
                    }
                }

                return active;
            }

            internal set
            {
                lock (syncRoot)
                {
                    active = value;
                }
            }
        }

        /// <summary>
        /// Gets or sets the default instrumentation key for the application.
        /// </summary>
        /// <exception cref="ArgumentNullException">The new value is null.</exception>
        /// <remarks>
        /// This instrumentation key value is used by default by all <see cref="TelemetryClient"/> instances
        /// created in the application. This value can be overwritten by setting the <see cref="TelemetryContext.InstrumentationKey"/>
        /// property of the <see cref="TelemetryClient.Context"/>.
        /// </remarks>
        public string InstrumentationKey
        {
            get { return this.instrumentationKey; }

            set { this.instrumentationKey = value ?? throw new ArgumentNullException(nameof(this.InstrumentationKey)); }
        }

        /// <summary>
        /// Gets or sets a value indicating whether sending of telemetry to Application Insights is disabled.
        /// </summary>
        /// <remarks>
        /// This disable tracking setting value is used by default by all <see cref="TelemetryClient"/> instances
        /// created in the application. 
        /// </remarks>
        public bool DisableTelemetry
        {
            get
            {
                return this.disableTelemetry;
            }

            set
            {
                // Log the state of tracking 
                if (value)
                {
                    CoreEventSource.Log.TrackingWasDisabled();
                }
                else
                {
                    CoreEventSource.Log.TrackingWasEnabled();
                }

                this.disableTelemetry = value;
            }
        }

        /// <summary>
        /// Gets the list of <see cref="ITelemetryInitializer"/> objects that supply additional information about telemetry.
        /// </summary>
        /// <remarks>
        /// Telemetry initializers extend Application Insights telemetry collection by supplying additional information 
        /// about individual <see cref="ITelemetry"/> items, such as <see cref="ITelemetry.Timestamp"/>. A <see cref="TelemetryClient"/>
        /// invokes telemetry initializers each time <see cref="TelemetryClient.Track"/> method is called.
        /// The default list of telemetry initializers is provided by the Application Insights NuGet packages and loaded from 
        /// the ApplicationInsights.config file located in the application directory. 
        /// </remarks>
        public IList<ITelemetryInitializer> TelemetryInitializers
        {
            get { return this.telemetryInitializers; }
        }

        /// <summary>
        /// Gets a readonly collection of TelemetryProcessors.
        /// </summary>
        public ReadOnlyCollection<ITelemetryProcessor> TelemetryProcessors
        {
            get
            {
                return new ReadOnlyCollection<ITelemetryProcessor>(this.TelemetryProcessorChain.TelemetryProcessors);
            }
        }

        /// <summary>
        /// Gets the TelemetryProcessorChainBuilder which can build and populate TelemetryProcessors in the TelemetryConfiguration.
        /// </summary>
        public TelemetryProcessorChainBuilder TelemetryProcessorChainBuilder
        {
            get
            {
                LazyInitializer.EnsureInitialized(ref this.builder, () => new TelemetryProcessorChainBuilder(this));
                return this.builder;
            }

            internal set
            {
                this.builder = value;
            }
        }

        /// <summary>
        /// Gets or sets the telemetry channel for the default sink. Will also attempt to set the Channel's endpoint.
        /// </summary>
        public ITelemetryChannel TelemetryChannel
        {
            get
            {
                // We do not ensure not disposed here because TelemetryChannel is accessed during configuration disposal.
                return this.telemetrySinks.DefaultSink.TelemetryChannel;
            }

            set
            {
                if (!this.isDisposed)
                {
                    this.telemetrySinks.DefaultSink.TelemetryChannel = value;
                    var ingestionEndpoint = this.EndpointContainer.GetFormattedIngestionEndpoint(enableAAD: this.CredentialEnvelope == null);
                    SetTelemetryChannelEndpoint(this.telemetrySinks.DefaultSink.TelemetryChannel, ingestionEndpoint);
                    SetTelemetryChannelCredentialEnvelope(value, this.CredentialEnvelope);
                }
            }
        }

        /// <summary>
        /// Gets or sets the Application Id Provider.
        /// </summary>
        /// <remarks>
        /// This feature is opt-in and must be configured to be enabled.
        /// </remarks>
        public IApplicationIdProvider ApplicationIdProvider
        {
            get
            {
                return this.applicationIdProvider;
            }

            set
            {
                this.applicationIdProvider = value;
                SetApplicationIdEndpoint(this.applicationIdProvider, this.EndpointContainer.FormattedApplicationIdEndpoint);
            }
        }

        /// <summary>
        /// Gets the Endpoint Container responsible for making service endpoints available.
        /// </summary>
        public EndpointContainer EndpointContainer { get; private set; } = new EndpointContainer(new EndpointProvider());

        /// <summary>
        /// Gets or sets the connection string. Setting this value will also set (and overwrite) the <see cref="InstrumentationKey"/>. The endpoints are validated and will be set (and overwritten) for <see cref="InMemoryChannel"/> and ServerTelemetryChannel as well as the <see cref="ApplicationIdProvider"/>.
        /// </summary>
        public string ConnectionString
        {
            get
            {
                return this.connectionString;
            }

            set
            {
                try
                {
                    this.connectionString = value ?? throw new ArgumentNullException(nameof(this.ConnectionString));

                    var endpointProvider = new EndpointProvider
                    {
                        ConnectionString = value,
                    };

                    this.InstrumentationKey = endpointProvider.GetInstrumentationKey();

                    this.EndpointContainer = new EndpointContainer(endpointProvider);

                    // UPDATE TELEMETRY CHANNEL
                    var ingestionEndpoint = this.EndpointContainer.GetFormattedIngestionEndpoint(enableAAD: this.CredentialEnvelope == null);
                    this.SetTelemetryChannelEndpoint(ingestionEndpoint);

                    // UPDATE APPLICATION ID PROVIDER
                    SetApplicationIdEndpoint(this.ApplicationIdProvider, this.EndpointContainer.FormattedApplicationIdEndpoint, force: true);
                }
                catch (Exception ex)
                {
                    CoreEventSource.Log.ConnectionStringSetFailed(ex.ToInvariantString());
                    throw;
                }
            }
        }

        /// <summary>
        /// Gets a collection of strings indicating if an experimental feature should be enabled.
        /// The presence of a string in this collection will be evaluated as 'true'.
        /// </summary>
        /// <remarks>
        /// This property allows the dev team to ship and evaluate features before adding these to the public API.
        /// We are not committing to support any features enabled through this property.
        /// Use this at your own risk.
        /// </remarks>
        [EditorBrowsable(EditorBrowsableState.Never)]
        public IList<string> ExperimentalFeatures { get; } = new List<string>(0);

        /// <summary>
        /// Gets a list of telemetry sinks associated with the configuration.
        /// </summary>
        public IList<TelemetrySink> TelemetrySinks => this.telemetrySinks;

        /// <summary>
        /// Gets the default telemetry sink.
        /// </summary>
        public TelemetrySink DefaultTelemetrySink => this.telemetrySinks.DefaultSink;

        /// <summary>
        /// Gets an envelope for Azure.Core.TokenCredential which provides an AAD Authenticated token.
        /// </summary>
        internal ReflectionCredentialEnvelope CredentialEnvelope { get; private set; }

        /// <summary>
        /// Gets or sets the chain of processors.
        /// </summary>
        internal TelemetryProcessorChain TelemetryProcessorChain
        {
            get
            {
                if (this.telemetryProcessorChain == null)
                {
                    this.TelemetryProcessorChainBuilder.Build();
                }

                return this.telemetryProcessorChain;
            }

            set
            {
                if (value == null)
                {
                    throw new ArgumentNullException(nameof(value));
                }

                this.telemetryProcessorChain = value;
            }
        }

        /// <summary>
        /// Creates a new <see cref="TelemetryConfiguration"/> instance loaded from the ApplicationInsights.config file.
        /// If the configuration file does not exist, the new configuration instance is initialized with minimum defaults 
        /// needed to send telemetry to Application Insights.
        /// </summary>
        public static TelemetryConfiguration CreateDefault()
        {
            var configuration = new TelemetryConfiguration();
            TelemetryConfigurationFactory.Instance.Initialize(configuration, null);

            return configuration;
        }

        /// <summary>
        /// Creates a new <see cref="TelemetryConfiguration"/> instance loaded from the specified configuration.
        /// </summary>
        /// <param name="config">An xml serialized configuration.</param>
        /// <exception cref="ArgumentNullException">Throws if the config value is null or empty.</exception>
        public static TelemetryConfiguration CreateFromConfiguration(string config)
        {
            if (string.IsNullOrWhiteSpace(config))
            {
                throw new ArgumentNullException(nameof(config));
            }

            var configuration = new TelemetryConfiguration();
            TelemetryConfigurationFactory.Instance.Initialize(configuration, null, config);
            return configuration;
        }

        /// <summary>
        /// Releases resources used by the current instance of the <see cref="TelemetryConfiguration"/> class.
        /// </summary>
        public void Dispose()
        {
            this.Dispose(true);
            GC.SuppressFinalize(this);
        }

        /// <summary>
        /// Set a TokenCredential for this configuration.
        /// </summary>
        /// <param name="tokenCredential">An instance of Azure.Core.TokenCredential.</param>
<<<<<<< HEAD
#if NETSTANDARD2_0
        public void SetCredential(Azure.Core.TokenCredential tokenCredential)
        {
            this.CredentialEnvelope = new TokenCredentialEnvelope(tokenCredential);
            this.SetTelemetryChannelCredentialEnvelope();

            // Update Ingestion Endpoint.
            var ingestionEndpoint = this.EndpointContainer.GetFormattedIngestionEndpoint(enableAAD: true);
            this.SetTelemetryChannelEndpoint(ingestionEndpoint);
    }
#else
        public void SetCredential(object tokenCredential)
        {
            this.CredentialEnvelope = new ReflectionCredentialEnvelope(tokenCredential);
            this.SetTelemetryChannelCredentialEnvelope();

            // Update Ingestion Endpoint.
            var ingestionEndpoint = this.EndpointContainer.GetFormattedIngestionEndpoint(enableAAD: true);
            this.SetTelemetryChannelEndpoint(ingestionEndpoint);
        }
#endif
=======
        public void SetCredential(object tokenCredential) => this.CredentialEnvelope = new ReflectionCredentialEnvelope(tokenCredential);
>>>>>>> aac78edd

        internal MetricManager GetMetricManager(bool createIfNotExists)
        {
            MetricManager manager = this.metricManager;
            if (manager == null && createIfNotExists)
            {
                var pipelineAdapter = new ApplicationInsightsTelemetryPipeline(this);
                MetricManager newManager = new MetricManager(pipelineAdapter);
                MetricManager prevManager = Interlocked.CompareExchange(ref this.metricManager, newManager, null);

                if (prevManager == null)
                {
                    manager = newManager;
                }
                else
                {
                    // We just created a new manager that we are not using. Stop is before discarding.
                    Task fireAndForget = newManager.StopDefaultAggregationCycleAsync();
                    manager = prevManager;
                }
            }

            return manager;
        }

        /// <summary>
        /// This will check the ApplicationIdProvider and attempt to set the endpoint.
        /// This only supports our first party providers <see cref="ApplicationInsightsApplicationIdProvider"/> and <see cref="DictionaryApplicationIdProvider"/>.
        /// </summary>
        /// <param name="applicationIdProvider">ApplicationIdProvider to set.</param>
        /// <param name="endpoint">Endpoint value to set.</param>
        /// <param name="force">When the ConnectionString is set, ApplicationId Endpoint should be forced to update. If the ApplicationId has been set separately, we will only set endpoint if it is null.</param>
        private static void SetApplicationIdEndpoint(IApplicationIdProvider applicationIdProvider, string endpoint, bool force = false)
        {
            if (applicationIdProvider != null)
            {
                if (applicationIdProvider is ApplicationInsightsApplicationIdProvider applicationInsightsApplicationIdProvider)
                {
                    if (force || applicationInsightsApplicationIdProvider.ProfileQueryEndpoint == null)
                    {
                        applicationInsightsApplicationIdProvider.ProfileQueryEndpoint = endpoint;
                    }
                }
                else if (applicationIdProvider is DictionaryApplicationIdProvider dictionaryApplicationIdProvider)
                {
                    if (dictionaryApplicationIdProvider.Next is ApplicationInsightsApplicationIdProvider innerApplicationIdProvider)
                    {
                        if (force || innerApplicationIdProvider.ProfileQueryEndpoint == null)
                        {
                            innerApplicationIdProvider.ProfileQueryEndpoint = endpoint;
                        }
                    }
                }
            }
        }

        /// <summary>
        /// This will check the TelemetryChannel and attempt to set the endpoint.
        /// This only supports our first party providers <see cref="InMemoryChannel"/> and ServerTelemetryChannel.
        /// </summary>
        /// <param name="channel">TelemetryChannel to set.</param>
        /// <param name="endpoint">Endpoint value to set.</param>
        /// /// <param name="force">When the ConnectionString is set, Channel Endpoint should be forced to update. If the Channel has been set separately, we will only set endpoint if it is null.</param>
        private static void SetTelemetryChannelEndpoint(ITelemetryChannel channel, string endpoint, bool force = false)
        {
            if (channel != null)
            {
                if (channel is InMemoryChannel || channel.GetType().FullName == "Microsoft.ApplicationInsights.WindowsServer.TelemetryChannel.ServerTelemetryChannel")
                {
                    if (force || channel.EndpointAddress == null)
                    {
                        channel.EndpointAddress = endpoint;
                    }
                }
            }
        }

        private static void SetTelemetryChannelCredentialEnvelope(ITelemetryChannel telemetryChannel, CredentialEnvelope credentialEnvelope)
        {
            if (telemetryChannel is ISupportCredentialEnvelope tc)
            {
                tc.CredentialEnvelope = credentialEnvelope;
            }
        }

        private void SetTelemetryChannelCredentialEnvelope()
        {
            foreach (var tSink in this.TelemetrySinks)
            {
                SetTelemetryChannelCredentialEnvelope(tSink.TelemetryChannel, this.CredentialEnvelope);
            }
        }

        private void SetTelemetryChannelEndpoint(string ingestionEndpoint)
        {
            foreach (var tSink in this.TelemetrySinks)
            {
                SetTelemetryChannelEndpoint(tSink.TelemetryChannel, ingestionEndpoint, force: true);
            }
        }

        /// <summary>
        /// Disposes of resources.
        /// </summary>
        /// <param name="disposing">Indicates if managed code is being disposed.</param>
        private void Dispose(bool disposing)
        {
            if (!this.isDisposed && disposing)
            {
                this.isDisposed = true;
                Interlocked.CompareExchange(ref active, null, this);

                // I think we should be flushing this.telemetrySinks.DefaultSink.TelemetryChannel at this point.
                // Filed https://github.com/Microsoft/ApplicationInsights-dotnet/issues/823 to track.
                // For now just flushing the metrics:
                this.metricManager?.Flush();

                if (this.telemetryProcessorChain != null)
                {
                    // Not setting this.telemetryProcessorChain to null because calls to the property getter would reinitialize it.
                    this.telemetryProcessorChain.Dispose();
                }

                foreach (TelemetrySink sink in this.telemetrySinks)
                {
                    sink.Dispose();
                    if (!object.ReferenceEquals(sink, this.telemetrySinks.DefaultSink))
                    {
                        this.telemetrySinks.Remove(sink);
                    }
                }
            }
        }
    }
}<|MERGE_RESOLUTION|>--- conflicted
+++ resolved
@@ -410,31 +410,15 @@
         /// Set a TokenCredential for this configuration.
         /// </summary>
         /// <param name="tokenCredential">An instance of Azure.Core.TokenCredential.</param>
-<<<<<<< HEAD
-#if NETSTANDARD2_0
-        public void SetCredential(Azure.Core.TokenCredential tokenCredential)
-        {
-            this.CredentialEnvelope = new TokenCredentialEnvelope(tokenCredential);
+        public void SetCredential(object tokenCredential)
+        {
+            this.CredentialEnvelope = new ReflectionCredentialEnvelope(tokenCredential);
             this.SetTelemetryChannelCredentialEnvelope();
 
             // Update Ingestion Endpoint.
             var ingestionEndpoint = this.EndpointContainer.GetFormattedIngestionEndpoint(enableAAD: true);
             this.SetTelemetryChannelEndpoint(ingestionEndpoint);
-    }
-#else
-        public void SetCredential(object tokenCredential)
-        {
-            this.CredentialEnvelope = new ReflectionCredentialEnvelope(tokenCredential);
-            this.SetTelemetryChannelCredentialEnvelope();
-
-            // Update Ingestion Endpoint.
-            var ingestionEndpoint = this.EndpointContainer.GetFormattedIngestionEndpoint(enableAAD: true);
-            this.SetTelemetryChannelEndpoint(ingestionEndpoint);
-        }
-#endif
-=======
-        public void SetCredential(object tokenCredential) => this.CredentialEnvelope = new ReflectionCredentialEnvelope(tokenCredential);
->>>>>>> aac78edd
+        }
 
         internal MetricManager GetMetricManager(bool createIfNotExists)
         {
