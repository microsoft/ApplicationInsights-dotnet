--- conflicted
+++ resolved
@@ -41,11 +41,7 @@
         /// <summary>
         /// Gets the TokenCredential instance held by this class.
         /// </summary>
-<<<<<<< HEAD
-        public override object Credential => this.tokenCredential;
-=======
-        internal override object Credential => this.tokenCredential;
->>>>>>> 728081e1
+        public object Credential => this.tokenCredential;
 
         /// <summary>
         /// Gets an Azure.Core.AccessToken.
