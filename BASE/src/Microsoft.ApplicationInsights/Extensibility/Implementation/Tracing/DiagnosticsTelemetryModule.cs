--- conflicted
+++ resolved
@@ -15,20 +15,12 @@
         internal readonly IList<IDiagnosticsSender> Senders = new List<IDiagnosticsSender>();
         internal readonly DiagnosticsListener EventListener;
         internal readonly IHeartbeatProvider HeartbeatProvider = null;
-<<<<<<< HEAD
-
-=======
         
->>>>>>> 1dd6f599
         private readonly object lockObject = new object();
         private readonly IDiagnoisticsEventThrottlingScheduler throttlingScheduler = new DiagnoisticsEventThrottlingScheduler();
         private volatile bool disposed = false;
         private string instrumentationKey;
-<<<<<<< HEAD
-
-=======
-        
->>>>>>> 1dd6f599
+
         /// <summary>
         /// Initializes a new instance of the <see cref="DiagnosticsTelemetryModule"/> class. 
         /// </summary>
