﻿namespace Microsoft.ApplicationInsights.Extensibility.Implementation.Metrics
{
    using System;
    using System.Collections.Generic;
    using Microsoft.ApplicationInsights.Channel;
    using Microsoft.ApplicationInsights.DataContracts;
    using Microsoft.ApplicationInsights.Metrics;
    using static System.FormattableString;

    /// <summary>
    /// An instance of this class is contained within the <see cref="AutocollectedMetricsExtractor"/> telemetry processor.
    /// It extracts auto-collected, pre-aggregated (aka. "standard") metrics from DependencyTelemetry objects which represent
    /// invocations of remote dependencies performed by the monitored service.
    /// </summary>
    internal class DependencyMetricsExtractor : ISpecificAutocollectedMetricsExtractor
    {
        /// <summary>
        /// The default value for the <see cref="MaxDependencyTypesToDiscover"/> property.        
        /// </summary>
        public const int MaxDependencyTypesToDiscoverDefault = 15;

        /// <summary>
        /// The default value for the <see cref="MaxDependencyTargetValuesToDiscover"/> property.
        /// </summary>
        public const int MaxTargetValuesToDiscoverDefault = 125;

        /// <summary>
        /// The default value for the <see cref="MaxCloudRoleInstanceValuesToDiscover"/> property.
        /// </summary>
        public const int MaxCloudRoleInstanceValuesToDiscoverDefault = 2;

        /// <summary>
        /// The default value for the <see cref="MaxCloudRoleNameValuesToDiscover"/> property.
        /// </summary>
        public const int MaxCloudRoleNameValuesToDiscoverDefault = 2;
        
<<<<<<< HEAD
        internal List<IDimensionExtractor> DimensionExtractors = new List<IDimensionExtractor>();
=======
        private List<IDimensionExtractor> dimensionExtractors = new List<IDimensionExtractor>();
>>>>>>> 1cae987e
        
        /// <summary>
        /// Extracted metric.
        /// </summary>
        private Metric dependencyCallDurationMetric = null;

        /// <summary>
        /// Initializes a new instance of the <see cref="DependencyMetricsExtractor" /> class.
        /// </summary>
        public DependencyMetricsExtractor()
        {            
        }

        /// <summary>
        /// Gets the name of this extractor.
        /// All telemetry that has been processed by this extractor will be tagged by adding the
        /// string "<c>(Name: {ExtractorName}, Ver:{ExtractorVersion})</c>" to the <c>xxx.ProcessedByExtractors</c> property.
        /// The respective logic is in the <see cref="AutocollectedMetricsExtractor"/>-class.
        /// </summary>
        public string ExtractorName { get; } = "Dependencies";

        /// <summary>
        /// Gets the version of this extractor.
        /// All telemetry that has been processed by this extractor will be tagged by adding the
        /// string "<c>(Name: {ExtractorName}, Ver:{ExtractorVersion})</c>" to the <c>xxx.ProcessedByExtractors</c> property.
        /// The respective logic is in the <see cref="AutocollectedMetricsExtractor"/>-class.
        /// </summary>
        public string ExtractorVersion { get; } = "1.1";

        /// <summary>
        /// Gets or sets the maximum number of auto-discovered dependency types.
        /// </summary>
        public int MaxDependencyTypesToDiscover { get; set; } = MaxDependencyTypesToDiscoverDefault;

        /// <summary>
        /// Gets or sets the maximum number of auto-discovered Dependency Target values.
        /// </summary>
        public int MaxDependencyTargetValuesToDiscover { get; set; } = MaxTargetValuesToDiscoverDefault;
        
        /// <summary>
        /// Gets or sets the maximum number of auto-discovered Cloud RoleInstance values.
        /// </summary>
        public int MaxCloudRoleInstanceValuesToDiscover { get; set; } = MaxCloudRoleInstanceValuesToDiscoverDefault;

        /// <summary>
        /// Gets or sets the maximum number of auto-discovered Cloud RoleName values.
        /// </summary>
        public int MaxCloudRoleNameValuesToDiscover { get; set; } = MaxCloudRoleNameValuesToDiscoverDefault;

        /// <summary>
        /// Pre-initialize this extractor.
        /// </summary>
        /// <param name="metricTelemetryClient">The <c>TelemetryClient</c> to be used for sending extracted metrics.</param>
        public void InitializeExtractor(TelemetryClient metricTelemetryClient)
        {
            if (metricTelemetryClient == null)
            {
                this.dependencyCallDurationMetric = null;
                return;
            }

            this.dimensionExtractors.Add(new DependencyMetricIdDimensionExtractor());
            this.dimensionExtractors.Add(new SuccessDimensionExtractor());
            this.dimensionExtractors.Add(new DependencyDurationBucketExtractor());
            this.dimensionExtractors.Add(new SyntheticDimensionExtractor());
            this.dimensionExtractors.Add(new TypeDimensionExtractor() { MaxValues = this.MaxDependencyTypesToDiscover });
            this.dimensionExtractors.Add(new TargetDimensionExtractor() { MaxValues = this.MaxDependencyTargetValuesToDiscover });
            this.dimensionExtractors.Add(new CloudRoleInstanceDimensionExtractor() { MaxValues = this.MaxCloudRoleInstanceValuesToDiscover });
            this.dimensionExtractors.Add(new CloudRoleNameDimensionExtractor() { MaxValues = this.MaxCloudRoleNameValuesToDiscover });

            int seriesCountLimit = 1;
            int[] valuesPerDimensionLimit = new int[this.dimensionExtractors.Count];
            int i = 0;

            foreach (var dim in this.dimensionExtractors)
            {
                int dimLimit = 1;

                dimLimit = dim.MaxValues == 0 ? 1 : dim.MaxValues;
                seriesCountLimit = seriesCountLimit * (1 + dimLimit);
                valuesPerDimensionLimit[i++] = dimLimit;
            }

            MetricConfiguration config = new MetricConfigurationForMeasurement(
                                                            seriesCountLimit,
                                                            valuesPerDimensionLimit,
                                                            new MetricSeriesConfigurationForMeasurement(restrictToUInt32Values: false));
            config.ApplyDimensionCapping = true;
            config.DimensionCappedString = MetricTerms.Autocollection.Common.PropertyValues.DimensionCapFallbackValue;

            IList<string> dimensionNames = new List<string>(this.dimensionExtractors.Count);
            for (i = 0; i < this.dimensionExtractors.Count; i++)
            {
                dimensionNames.Add(this.dimensionExtractors[i].Name);
            }

            MetricIdentifier metricIdentifier = new MetricIdentifier(MetricIdentifier.DefaultMetricNamespace,
                        MetricTerms.Autocollection.Metric.DependencyCallDuration.Name,
                        dimensionNames);

            this.dependencyCallDurationMetric = metricTelemetryClient.GetMetric(
                                                        metricIdentifier: metricIdentifier,
                                                        metricConfiguration: config,
                                                        aggregationScope: MetricAggregationScope.TelemetryClient);
        }

        /// <summary>
        /// Extracts appropriate data points for auto-collected, pre-aggregated metrics from a single <c>DependencyTelemetry</c> item.
        /// </summary>
        /// <param name="fromItem">The telemetry item from which to extract the metric data points.</param>
        /// <param name="isItemProcessed">Whether of not the specified item was processed (aka not ignored) by this extractor.</param>
        public void ExtractMetrics(ITelemetry fromItem, out bool isItemProcessed)
        {
            //// If this item is not a DependencyTelemetry, we will not process it:
            DependencyTelemetry dependencyCall = fromItem as DependencyTelemetry;
            if (dependencyCall == null)
            {
                isItemProcessed = false; 
                return;
            }

            //// If there is no Metric, then this extractor has not been properly initialized yet:
            if (this.dependencyCallDurationMetric == null)
            {
                //// This should be caught and properly logged by the base class:
                throw new InvalidOperationException(Invariant($"Cannot execute {nameof(this.ExtractMetrics)}.")
                                                  + Invariant($" There is no {nameof(this.dependencyCallDurationMetric)}.")
                                                  + Invariant($" Either this metrics extractor has not been initialized, or it has been disposed."));
            }

            int i = 0;
            string[] dimValues = new string[this.dimensionExtractors.Count];
            foreach (var dim in this.dimensionExtractors)
            {
                if (dim.MaxValues == 0)
                {
                    dimValues[i] = MetricTerms.Autocollection.Common.PropertyValues.Other;
                }
                else
                {
                    dimValues[i] = dim.ExtractDimension(dependencyCall);
                    if (string.IsNullOrEmpty(dimValues[i]))
                    {
                        dimValues[i] = dim.DefaultValue;
                    }
                }

                i++;
            }

            CommonHelper.TrackValueHelper(this.dependencyCallDurationMetric, dependencyCall.Duration.TotalMilliseconds, dimValues);
            isItemProcessed = true;
        }
    }
}<|MERGE_RESOLUTION|>--- conflicted
+++ resolved
@@ -34,11 +34,7 @@
         /// </summary>
         public const int MaxCloudRoleNameValuesToDiscoverDefault = 2;
         
-<<<<<<< HEAD
         internal List<IDimensionExtractor> DimensionExtractors = new List<IDimensionExtractor>();
-=======
-        private List<IDimensionExtractor> dimensionExtractors = new List<IDimensionExtractor>();
->>>>>>> 1cae987e
         
         /// <summary>
         /// Extracted metric.
