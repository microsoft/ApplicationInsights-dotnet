﻿// <copyright file="InMemoryTransmitter.cs" company="Microsoft">
// Copyright © Microsoft. All Rights Reserved.
// </copyright>

namespace Microsoft.ApplicationInsights.Channel
{
    using System;
    using System.Collections.Generic;
    using System.Diagnostics.CodeAnalysis;
    using System.Globalization;
    using System.Net.Http;
    using System.Threading;
    using System.Threading.Tasks;

    using Microsoft.ApplicationInsights.Common.Extensions;
    using Microsoft.ApplicationInsights.Extensibility;
    using Microsoft.ApplicationInsights.Extensibility.Implementation;
    using Microsoft.ApplicationInsights.Extensibility.Implementation.Authentication;
    using Microsoft.ApplicationInsights.Extensibility.Implementation.Tracing;

    /// <summary>
    /// A transmitter that will immediately send telemetry over HTTP. 
    /// Telemetry items are being sent when Flush is called, or when the buffer is full (An OnFull "event" is raised) or every 30 seconds. 
    /// </summary>
    internal class InMemoryTransmitter : IDisposable
    {
        private readonly TelemetryBuffer buffer;

        /// <summary>
        /// A lock object to serialize the sending calls from Flush, OnFull event and the Runner.  
        /// </summary>
        private object sendingLockObj = new object();

        [SuppressMessage("Microsoft.Usage", "CA2213:DisposableFieldsShouldBeDisposed", Justification = "Object is disposed within the using statement of the " + nameof(Runner) + " method.")]
        private AutoResetEvent startRunnerEvent;
        private bool enabled = true;

        /// <summary>
        /// The number of times this object was disposed.
        /// </summary>
        private int disposeCount = 0;
        private TimeSpan sendingInterval = TimeSpan.FromSeconds(30);

        internal InMemoryTransmitter(TelemetryBuffer buffer)
        {
            this.buffer = buffer;
            this.buffer.OnFull = this.OnBufferFull;

            // Starting the Runner
            Task.Factory.StartNew(this.Runner, CancellationToken.None, TaskCreationOptions.LongRunning, TaskScheduler.Default)
                .ContinueWith(
                    task =>
                    {
                        string msg = string.Format(CultureInfo.InvariantCulture, "InMemoryTransmitter: Unhandled exception in Runner: {0}", task.Exception);
                        CoreEventSource.Log.LogVerbose(msg);
                    },
                    TaskContinuationOptions.OnlyOnFaulted);
        }

        internal Uri EndpointAddress { get; set; }

        internal TimeSpan SendingInterval
        {
            get { return this.sendingInterval; }
            set { this.sendingInterval = value; }
        }

        /// <summary>
        /// Gets or sets the <see cref="CredentialEnvelope"/> which is used for AAD.
        /// </summary>
        /// <remarks>
<<<<<<< HEAD
        /// <see cref="ISupportCredentialEnvelope.CredentialEnvelope"/> on <see cref="InMemoryChannel"/> sets <see cref="InMemoryTransmitter.CredentialEnvelope"/> 
=======
        /// <see cref="InMemoryChannel.CredentialEnvelope"/> sets <see cref="InMemoryTransmitter.CredentialEnvelope"/> 
>>>>>>> 8063dcf5
        /// which is used to set <see cref="Transmission.CredentialEnvelope"/> just before calling <see cref="Transmission.SendAsync"/>.
        /// </remarks>
        internal CredentialEnvelope CredentialEnvelope { get; set; }

        /// <summary>
        /// Performs application-defined tasks associated with freeing, releasing, or resetting unmanaged resources.
        /// </summary>
        public void Dispose()
        {
            this.Dispose(true);
            GC.SuppressFinalize(this);
        }

        /// <summary>
        /// Flushes the in-memory buffer and sends it.
        /// </summary>
        internal void Flush(TimeSpan timeout)
        {
            SdkInternalOperationsMonitor.Enter();
            try
            {
                this.DequeueAndSend(timeout);
            }
            finally
            {
                SdkInternalOperationsMonitor.Exit();
            }
        }

        /// <summary>
        /// Flushes the in-memory buffer and sends the telemetry items in <see cref="sendingInterval"/> intervals or when 
        /// <see cref="startRunnerEvent" /> is set.
        /// </summary>
        private void Runner()
        {
            SdkInternalOperationsMonitor.Enter();
            try
            {
                using (this.startRunnerEvent = new AutoResetEvent(false))
                {
                    while (this.enabled)
                    {
                        // Pulling all items from the buffer and sending as one transmission.
                        this.DequeueAndSend(timeout: default(TimeSpan)); // when default(TimeSpan) is provided, value is ignored and default timeout of 100 sec is used

                        // Waiting for the flush delay to elapse
                        this.startRunnerEvent.WaitOne(this.sendingInterval);
                    }
                }
            }
            finally
            {
                SdkInternalOperationsMonitor.Exit();
            }
        }

        /// <summary>
        /// Happens when the in-memory buffer is full. Flushes the in-memory buffer and sends the telemetry items.
        /// </summary>
        private void OnBufferFull()
        {
            this.startRunnerEvent.Set();
            CoreEventSource.Log.LogVerbose("StartRunnerEvent set as Buffer is full.");
        }

        /// <summary>
        /// Flushes the in-memory buffer and send it.
        /// </summary>
        private void DequeueAndSend(TimeSpan timeout)
        {
            lock (this.sendingLockObj)
            {
                IEnumerable<ITelemetry> telemetryItems = this.buffer.Dequeue();
                try
                {
                    // send request
                    this.Send(telemetryItems, timeout).GetAwaiter().GetResult();
                }
                catch (Exception ex)
                {
                    CoreEventSource.Log.FailedToSend(ex.ToLogString());
                }
            }
        }

        /// <summary>
        /// Serializes a list of telemetry items and sends them.
        /// </summary>
        private Task Send(IEnumerable<ITelemetry> telemetryItems, TimeSpan timeout)
        {
            byte[] data = null;

            if (telemetryItems != null)
            {
                data = JsonSerializer.Serialize(telemetryItems);
            }

            if (data == null || data.Length == 0)
            {
                CoreEventSource.Log.LogVerbose("No Telemetry Items passed to Enqueue");
                return Task.FromResult<object>(null);
            }

            var transmission = new Transmission(this.EndpointAddress, data, JsonSerializer.ContentType, JsonSerializer.CompressionType, timeout);
            transmission.CredentialEnvelope = this.CredentialEnvelope;
            return transmission.SendAsync();
        }

        private void Dispose(bool disposing)
        {
            if (disposing && Interlocked.Increment(ref this.disposeCount) == 1)
            {
                // Stops the runner loop.
                this.enabled = false;

                if (this.startRunnerEvent != null)
                {
                    // Call Set to prevent waiting for the next interval in the runner.
                    try
                    {
                        this.startRunnerEvent.Set();
                    }
                    catch (ObjectDisposedException)
                    {
                        // We need to try catch the Set call in case the auto-reset event wait interval occurs between setting enabled
                        // to false and the call to Set then the auto-reset event will have already been disposed by the runner thread.
                    }
                }

                this.Flush(default(TimeSpan));
            }
        }
    }
}<|MERGE_RESOLUTION|>--- conflicted
+++ resolved
@@ -69,11 +69,7 @@
         /// Gets or sets the <see cref="CredentialEnvelope"/> which is used for AAD.
         /// </summary>
         /// <remarks>
-<<<<<<< HEAD
         /// <see cref="ISupportCredentialEnvelope.CredentialEnvelope"/> on <see cref="InMemoryChannel"/> sets <see cref="InMemoryTransmitter.CredentialEnvelope"/> 
-=======
-        /// <see cref="InMemoryChannel.CredentialEnvelope"/> sets <see cref="InMemoryTransmitter.CredentialEnvelope"/> 
->>>>>>> 8063dcf5
         /// which is used to set <see cref="Transmission.CredentialEnvelope"/> just before calling <see cref="Transmission.SendAsync"/>.
         /// </remarks>
         internal CredentialEnvelope CredentialEnvelope { get; set; }
