--- conflicted
+++ resolved
@@ -17,21 +17,13 @@
 
 
         public StubTransmitter()
-<<<<<<< HEAD
-            : base(new StubTransmissionSender(), new StubTransmissionBuffer(), new StubTransmissionStorage(), new TransmissionPolicyCollection(Enumerable.Empty<TransmissionPolicy>()), new BackoffLogicManager(TimeSpan.FromMinutes(30)))
-=======
             : base(new StubTransmissionSender(), new StubTransmissionBuffer(), new StubTransmissionStorage(), TransmissionPolicyCollection.Default, new BackoffLogicManager(TimeSpan.FromMinutes(30)))
->>>>>>> 066e1804
         {
             
         }
 
         public StubTransmitter(BackoffLogicManager backoffLogicManager)
-<<<<<<< HEAD
-            : base(new StubTransmissionSender(), new StubTransmissionBuffer(), new StubTransmissionStorage(), new TransmissionPolicyCollection(Enumerable.Empty<TransmissionPolicy>()), backoffLogicManager)
-=======
             : base(new StubTransmissionSender(), new StubTransmissionBuffer(), new StubTransmissionStorage(), TransmissionPolicyCollection.Default, backoffLogicManager)
->>>>>>> 066e1804
         {
 
         }
