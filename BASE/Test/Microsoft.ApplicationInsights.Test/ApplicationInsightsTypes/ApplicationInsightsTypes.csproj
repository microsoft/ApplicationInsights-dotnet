--- conflicted
+++ resolved
@@ -5,90 +5,5 @@
     <TargetFrameworks>net452;netstandard2.0</TargetFrameworks>
     <TargetFrameworks Condition="$(OS) != 'Windows_NT'">netstandard2.0</TargetFrameworks>
   </PropertyGroup>
-
-<<<<<<< HEAD
-    <RootNamespace>ApplicationInsightsTypes</RootNamespace>
-    <AssemblyName>ApplicationInsightsTypes</AssemblyName>
-  </PropertyGroup>
   
-=======
-  <PropertyGroup>
-    <BondOptions>--collection-interfaces --using="DateTimeOffset=System.DateTimeOffset" --using="TimeSpan=System.TimeSpan" --using="Guid=System.Guid"</BondOptions>
-    <BondOutputDirectory>$(MSBuildThisFileDirectory)\Generated</BondOutputDirectory>
-    <EnableDefaultItems Condition="$(OS) == 'Windows_NT'">false</EnableDefaultItems>
-  </PropertyGroup>
-  
-  <ItemGroup Condition="$(OS) == 'Windows_NT'">
-    <Compile Include="ItemType.cs" />
-    <Compile Include="TelemetryItem.cs" />
-    <Compile Include="TelemetryItemType.cs" />
-  </ItemGroup>
-  
-  <ItemGroup>
-    <PackageReference Include="Bond.CSharp" Version="7.0.1">
-      <PrivateAssets>build</PrivateAssets>
-    </PackageReference>
-  </ItemGroup>
-  
-  <ItemGroup Condition="$(OS) == 'Windows_NT'">
-    <BondCodegen Include="..\..\..\Schema\PublicSchema\AvailabilityData.bond">
-      <Link>StackFrame.bond</Link>
-    </BondCodegen>
-    <BondCodegen Include="..\..\..\Schema\PublicSchema\Base.bond">
-      <Link>Base.bond</Link>
-    </BondCodegen>
-    <BondCodegen Include="..\..\..\Schema\PublicSchema\ContextTagKeys.bond">
-      <Link>ContextTagKeys.bond</Link>
-    </BondCodegen>
-    <BondCodegen Include="..\..\..\Schema\PublicSchema\Data.bond">
-      <Link>Data.bond</Link>
-    </BondCodegen>
-    <BondCodegen Include="..\..\..\Schema\PublicSchema\DataPoint.bond">
-      <Link>DataPoint.bond</Link>
-    </BondCodegen>
-    <BondCodegen Include="..\..\..\Schema\PublicSchema\DataPointType.bond">
-      <Link>DataPointType.bond</Link>
-    </BondCodegen>
-    <BondCodegen Include="..\..\..\Schema\PublicSchema\Domain.bond">
-      <Link>Domain.bond</Link>
-    </BondCodegen>
-    <BondCodegen Include="..\..\..\Schema\PublicSchema\Envelope.bond">
-      <Link>Envelope.bond</Link>
-    </BondCodegen>
-    <BondCodegen Include="..\..\..\Schema\PublicSchema\EventData.bond">
-      <Link>EventData.bond</Link>
-    </BondCodegen>
-    <BondCodegen Include="..\..\..\Schema\PublicSchema\ExceptionData.bond">
-      <Link>ExceptionData.bond</Link>
-    </BondCodegen>
-    <BondCodegen Include="..\..\..\Schema\PublicSchema\ExceptionDetails.bond">
-      <Link>ExceptionDetails.bond</Link>
-    </BondCodegen>
-    <BondCodegen Include="..\..\..\Schema\PublicSchema\MessageData.bond">
-      <Link>MessageData.bond</Link>
-    </BondCodegen>
-    <BondCodegen Include="..\..\..\Schema\PublicSchema\MetricData.bond">
-      <Link>MetricData.bond</Link>
-    </BondCodegen>
-    <BondCodegen Include="..\..\..\Schema\PublicSchema\PageViewData.bond">
-      <Link>PageViewData.bond</Link>
-    </BondCodegen>
-    <BondCodegen Include="..\..\..\Schema\PublicSchema\PageViewPerfData.bond">
-      <Link>PageViewPerfData.bond</Link>
-    </BondCodegen>
-    <BondCodegen Include="..\..\..\Schema\PublicSchema\RemoteDependencyData.bond">
-      <Link>RemoteDependencyData.bond</Link>
-    </BondCodegen>
-    <BondCodegen Include="..\..\..\Schema\PublicSchema\RequestData.bond">
-      <Link>RequestData.bond</Link>
-    </BondCodegen>
-    <BondCodegen Include="..\..\..\Schema\PublicSchema\SeverityLevel.bond">
-      <Link>SeverityLevel.bond</Link>
-    </BondCodegen>
-    <BondCodegen Include="..\..\..\Schema\PublicSchema\StackFrame.bond">
-      <Link>StackFrame.bond</Link>
-    </BondCodegen>
-  </ItemGroup>
-  
->>>>>>> e1985e44
 </Project>