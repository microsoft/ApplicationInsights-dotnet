--- conflicted
+++ resolved
@@ -16,19 +16,11 @@
           - net4.7.2
           - net4.8.0
           - netcoreapp3.1 (EoL Dec 2022)
-<<<<<<< HEAD
-          - net5.0 (EoL Feb 2022)
           - net6.0 (EoL Nov 2024)
           - net7.0 (GA Nov 2022)
     -->
-    <TargetFrameworks>net462;net472;net480;netcoreapp3.1;net5.0;net6.0;net7.0</TargetFrameworks>
-    <TargetFrameworks Condition="$(OS) != 'Windows_NT'">netcoreapp3.1;net5.0;net6.0;net7.0</TargetFrameworks>
-=======
-          - net6.0 (GA Nov 2021)
-    -->
-    <TargetFrameworks>net462;net472;net480;netcoreapp3.1;net6.0</TargetFrameworks>
-    <TargetFrameworks Condition="$(OS) != 'Windows_NT'">netcoreapp3.1;net6.0</TargetFrameworks>
->>>>>>> 87265e92
+    <TargetFrameworks>net462;net472;net480;netcoreapp3.1;net6.0;net7.0</TargetFrameworks>
+    <TargetFrameworks Condition="$(OS) != 'Windows_NT'">netcoreapp3.1;net6.0;net7.0</TargetFrameworks>
   </PropertyGroup>
 
   <PropertyGroup>
