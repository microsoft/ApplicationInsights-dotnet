--- conflicted
+++ resolved
@@ -22,15 +22,7 @@
     -->
     <TargetFrameworks>net462;net472;net480;netcoreapp3.1;net5.0</TargetFrameworks>
     <TargetFrameworks Condition="$(OS) != 'Windows_NT'">netcoreapp3.1;net5.0</TargetFrameworks>
-<<<<<<< HEAD
-=======
   </PropertyGroup>
-
-  <PropertyGroup>
-    <IsPackable>false</IsPackable>
->>>>>>> f3f694b7
-  </PropertyGroup>
-
 
   <PropertyGroup>
     <IsPackable>false</IsPackable>
