--- conflicted
+++ resolved
@@ -44,19 +44,11 @@
         /// </summary>
         public bool EnableDependencyTrackingTelemetryModule { get; set; } = true;
 
-<<<<<<< HEAD
-//#if NETSTANDARD2
-=======
->>>>>>> e2731fee
         /// <summary>
         /// Gets or sets a value indicating whether EventCounterCollectionModule should be enabled.
         /// Defaults to <value>true</value>.
         /// </summary>
         public bool EnableEventCounterCollectionModule { get; set; } = true;
-<<<<<<< HEAD
-//#endif
-=======
->>>>>>> e2731fee
 
         /// <summary>
         /// Gets or sets a value indicating whether telemetry processor that controls sampling is added to the service.
@@ -190,15 +182,8 @@
             target.EnableAppServicesHeartbeatTelemetryModule = this.EnableAppServicesHeartbeatTelemetryModule;
             target.EnableAzureInstanceMetadataTelemetryModule = this.EnableAzureInstanceMetadataTelemetryModule;
             target.EnableDiagnosticsTelemetryModule = this.EnableDiagnosticsTelemetryModule;
-<<<<<<< HEAD
-            
-//#if NETSTANDARD2_0
-            target.EnableEventCounterCollectionModule = this.EnableEventCounterCollectionModule;
-//#endif
-=======
             target.EnableEventCounterCollectionModule = this.EnableEventCounterCollectionModule;
 
->>>>>>> e2731fee
 #if AI_ASPNETCORE_WEB
             target.EnableAuthenticationTrackingJavaScript = this.EnableAuthenticationTrackingJavaScript;
             target.EnableRequestTrackingTelemetryModule = this.EnableRequestTrackingTelemetryModule;
