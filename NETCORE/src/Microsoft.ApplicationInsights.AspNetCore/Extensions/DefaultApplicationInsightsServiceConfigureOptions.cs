--- conflicted
+++ resolved
@@ -33,19 +33,11 @@
         {
             var configBuilder = new ConfigurationBuilder()
                 .SetBasePath(this.hostingEnvironment.ContentRootPath ?? Directory.GetCurrentDirectory());
-<<<<<<< HEAD
-//#if NETSTANDARD2_0 || NET461
-=======
->>>>>>> c6dfc6e0
             if (this.userConfiguration != null)
             {
                 configBuilder.AddConfiguration(this.userConfiguration);
             }
-<<<<<<< HEAD
-//#endif
-=======
 
->>>>>>> c6dfc6e0
             configBuilder.AddJsonFile("appsettings.json", true)
                          .AddJsonFile(string.Format(CultureInfo.InvariantCulture, "appsettings.{0}.json", this.hostingEnvironment.EnvironmentName), true)
                          .AddEnvironmentVariables();
