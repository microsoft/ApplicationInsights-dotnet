--- conflicted
+++ resolved
@@ -150,13 +150,7 @@
 
                     // NetStandard2.0 has a package reference to Microsoft.Extensions.Logging.ApplicationInsights, and
                     // enables ApplicationInsightsLoggerProvider by default.
-<<<<<<< HEAD
-//#if NETSTANDARD2_0 || NET461
                     AddApplicationInsightsLoggerProvider(services);
-//#endif
-=======
-                    AddApplicationInsightsLoggerProvider(services);
->>>>>>> c6dfc6e0
                 }
 
                 return services;
