﻿namespace Microsoft.ApplicationInsights.AspNetCore.Logging
{
    using System;
    using System.Diagnostics.CodeAnalysis;
    using Microsoft.Extensions.Logging;
    using Microsoft.Extensions.Options;

#pragma warning disable CS0618 // ApplicationInsightsLoggerOptions is obsolete. This will not be fixed because this class is also obsolete.
    /// <summary>
    /// <see cref="ILoggerProvider"/> implementation that creates returns instances of <see cref="ApplicationInsightsLogger"/>.
    /// </summary>
<<<<<<< HEAD
//#if !NETSTANDARD2_0 && !NET461 && !NET462
//    // For NETSTANDARD2.0 and NET461 We take dependency on Microsoft.Extensions.Logging.ApplicationInsights which has ApplicationInsightsProvider having the same ProviderAlias and don't want to clash with this ProviderAlias.
//    [ProviderAlias("ApplicationInsights")]
//#endif
=======
    /// <remarks>
    /// THIS CLASS IS OBSOLETE.
    /// For NETSTANDARD2.0 and NET461 We take dependency on Microsoft.Extensions.Logging.ApplicationInsights which has ApplicationInsightsProvider having the same ProviderAlias and don't want to clash with this ProviderAlias.
    /// </remarks>
>>>>>>> c6dfc6e0
    [SuppressMessage("Documentation Rules", "SA1614:ElementParameterDocumentationMustHaveText", Justification = "This class is obsolete and will not be completely documented.")]
    [Obsolete] 
    internal class ApplicationInsightsLoggerProvider : ILoggerProvider
    {
        private readonly TelemetryClient telemetryClient;
        private readonly Func<string, LogLevel, bool> filter;
        private readonly ApplicationInsightsLoggerOptions options;

        /// <summary>
        /// Initializes a new instance of the <see cref="ApplicationInsightsLoggerProvider"/> class.
        /// </summary>
        /// <param name="telemetryClient"></param>
        /// <param name="options"></param>
        /// <param name="filter"></param>
        public ApplicationInsightsLoggerProvider(TelemetryClient telemetryClient, Func<string, LogLevel, bool> filter, IOptions<ApplicationInsightsLoggerOptions> options)
        {
            this.telemetryClient = telemetryClient;
            this.filter = filter;
            this.options = options.Value;
        }

        /// <inheritdoc />
        public ILogger CreateLogger(string categoryName)
        {
            return new ApplicationInsightsLogger(categoryName, this.telemetryClient, this.filter, this.options);
        }

        /// <inheritdoc />
        public void Dispose()
        {
        }
    }
#pragma warning restore CS0618
}<|MERGE_RESOLUTION|>--- conflicted
+++ resolved
@@ -9,17 +9,10 @@
     /// <summary>
     /// <see cref="ILoggerProvider"/> implementation that creates returns instances of <see cref="ApplicationInsightsLogger"/>.
     /// </summary>
-<<<<<<< HEAD
-//#if !NETSTANDARD2_0 && !NET461 && !NET462
-//    // For NETSTANDARD2.0 and NET461 We take dependency on Microsoft.Extensions.Logging.ApplicationInsights which has ApplicationInsightsProvider having the same ProviderAlias and don't want to clash with this ProviderAlias.
-//    [ProviderAlias("ApplicationInsights")]
-//#endif
-=======
     /// <remarks>
     /// THIS CLASS IS OBSOLETE.
     /// For NETSTANDARD2.0 and NET461 We take dependency on Microsoft.Extensions.Logging.ApplicationInsights which has ApplicationInsightsProvider having the same ProviderAlias and don't want to clash with this ProviderAlias.
     /// </remarks>
->>>>>>> c6dfc6e0
     [SuppressMessage("Documentation Rules", "SA1614:ElementParameterDocumentationMustHaveText", Justification = "This class is obsolete and will not be completely documented.")]
     [Obsolete] 
     internal class ApplicationInsightsLoggerProvider : ILoggerProvider
