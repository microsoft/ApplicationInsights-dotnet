﻿
using Xunit;

[assembly: CollectionBehavior(DisableTestParallelization = true)] // this is an XUnit api setting
namespace Microsoft.Extensions.DependencyInjection.Test
{
    using System;
    using System.Diagnostics;
    using System.IO;

    using Microsoft.ApplicationInsights.AspNetCore.Extensions;
    using Microsoft.ApplicationInsights.Channel;
    using Microsoft.AspNetCore.Hosting;
    using Microsoft.AspNetCore.Hosting.Internal;
    using Microsoft.Extensions.Configuration;

    public abstract class BaseTestClass
    {
        internal const string TestInstrumentationKey = "11111111-2222-3333-4444-555555555555";
        internal const string TestConnectionString = "InstrumentationKey=11111111-2222-3333-4444-555555555555;IngestionEndpoint=http://127.0.0.1";
        internal const string InstrumentationKeyInAppSettings = "33333333-2222-3333-4444-555555555555";
        internal const string InstrumentationKeyFromConfig = "ApplicationInsights:InstrumentationKey";
        internal const string InstrumentationKeyEnvironmentVariable = "APPINSIGHTS_INSTRUMENTATIONKEY";
        internal const string ConnectionStringEnvironmentVariable = "APPLICATIONINSIGHTS_CONNECTION_STRING";
        internal const string TestEndPointEnvironmentVariable = "APPINSIGHTS_ENDPOINTADDRESS";
        internal const string DeveloperModeEnvironmentVariable = "APPINSIGHTS_DEVELOPER_MODE";
        internal const string TestEndPoint = "http://127.0.0.1/v2/track";

        public static ServiceCollection CreateServicesAndAddApplicationinsightsTelemetry(string jsonPath, string channelEndPointAddress, Action<ApplicationInsightsServiceOptions> serviceOptions = null, bool addChannel = true, bool useDefaultConfig = true)
        {
            var services = GetServiceCollectionWithContextAccessor();
            if (addChannel)
            {
                services.AddSingleton<ITelemetryChannel>(new InMemoryChannel());
            }

            IConfigurationRoot config = null;

            if (jsonPath != null)
            {
                var jsonFullPath = Path.Combine(Directory.GetCurrentDirectory(), jsonPath);
                Console.WriteLine("json:" + jsonFullPath);
                Trace.WriteLine("json:" + jsonFullPath);
                try
                {
                    config = new ConfigurationBuilder().SetBasePath(Directory.GetCurrentDirectory()).AddJsonFile(jsonFullPath).Build();
                }
                catch (Exception)
                {
                    throw new Exception("Unable to build with json:" + jsonFullPath);
                }
            }
            else if (channelEndPointAddress != null)
            {
                config = new ConfigurationBuilder().AddApplicationInsightsSettings(endpointAddress: channelEndPointAddress).Build();
            }
            else
            {
                config = new ConfigurationBuilder().Build();
            }

<<<<<<< HEAD
#if NETFRAMEWORK
            // In NET46, we don't read from default configuration or bind configuration. 
            services.AddApplicationInsightsTelemetry(config);
#else
=======

>>>>>>> c6dfc6e0
            if (useDefaultConfig)
            {
                services.AddSingleton<IConfiguration>(config);
                services.AddApplicationInsightsTelemetry();
            }
            else
            {
                services.AddApplicationInsightsTelemetry(config);
            }

            if (serviceOptions != null)
            {
                services.Configure(serviceOptions);
            }
            return services;
        }

        public static ServiceCollection GetServiceCollectionWithContextAccessor()
        {
            var services = new ServiceCollection();
            services.AddSingleton<IHostingEnvironment>(new HostingEnvironment() { ContentRootPath = Directory.GetCurrentDirectory() });
            services.AddSingleton<DiagnosticListener>(new DiagnosticListener("TestListener"));
            return services;
        }
    }
}<|MERGE_RESOLUTION|>--- conflicted
+++ resolved
@@ -59,14 +59,7 @@
                 config = new ConfigurationBuilder().Build();
             }
 
-<<<<<<< HEAD
-#if NETFRAMEWORK
-            // In NET46, we don't read from default configuration or bind configuration. 
-            services.AddApplicationInsightsTelemetry(config);
-#else
-=======
 
->>>>>>> c6dfc6e0
             if (useDefaultConfig)
             {
                 services.AddSingleton<IConfiguration>(config);
