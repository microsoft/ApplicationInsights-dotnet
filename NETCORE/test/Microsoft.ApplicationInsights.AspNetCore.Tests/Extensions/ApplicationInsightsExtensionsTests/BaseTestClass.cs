--- conflicted
+++ resolved
@@ -13,8 +13,6 @@
     using Microsoft.ApplicationInsights.Channel;
     using Microsoft.AspNetCore.Hosting;
     using Microsoft.Extensions.Configuration;
-
-    using Moq;
 
     public abstract class BaseTestClass
     {
@@ -81,20 +79,10 @@
 
         public static ServiceCollection GetServiceCollectionWithContextAccessor()
         {
+            var services = new ServiceCollection();
 #pragma warning disable CS0618 // Type or member is obsolete
-            var mockEnvironment = new Mock<IHostingEnvironment>();
+            services.AddSingleton<IHostingEnvironment>(EnvironmentHelper.GetIHostingEnvironment());
 #pragma warning restore CS0618 // Type or member is obsolete
-            mockEnvironment.Setup(x => x.ContentRootPath).Returns(Directory.GetCurrentDirectory());
-
-
-            var services = new ServiceCollection();
-<<<<<<< HEAD
-#pragma warning disable CS0618 // Type or member is obsolete
-            services.AddSingleton<IHostingEnvironment>(mockEnvironment.Object);
-#pragma warning restore CS0618 // Type or member is obsolete
-=======
-            services.AddSingleton<IHostingEnvironment>(EnvironmentHelper.GetIHostingEnvironment());
->>>>>>> 75d46b54
             services.AddSingleton<DiagnosticListener>(new DiagnosticListener("TestListener"));
             return services;
         }
