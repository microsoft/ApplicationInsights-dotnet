--- conflicted
+++ resolved
@@ -11,9 +11,7 @@
     using Microsoft.ApplicationInsights.AspNetCore.Extensions;
     using Microsoft.ApplicationInsights.AspNetCore.Tests;
     using Microsoft.ApplicationInsights.Channel;
-    using Microsoft.AspNetCore.Hosting;
     using Microsoft.Extensions.Configuration;
-    using Microsoft.Extensions.Hosting;
 
     using Xunit.Abstractions;
 
@@ -83,22 +81,12 @@
         public static ServiceCollection GetServiceCollectionWithContextAccessor()
         {
             var services = new ServiceCollection();
-<<<<<<< HEAD
-=======
-            services.AddSingleton<IHostingEnvironment>(EnvironmentHelper.GetIHostingEnvironment());
->>>>>>> f3de5e0e
+#if NETCOREAPP
+            services.AddSingleton<Microsoft.Extensions.Hosting.IHostEnvironment>(EnvironmentHelper.GetIHostEnvironment());
+#else
+            services.AddSingleton<AspNetCore.Hosting.IHostingEnvironment>(EnvironmentHelper.GetIHostingEnvironment());
+#endif
             services.AddSingleton<DiagnosticListener>(new DiagnosticListener("TestListener"));
-
-#if NETCOREAPP
-            var environmentMock = new Moq.Mock<IHostEnvironment>();
-            environmentMock.Setup(x => x.ContentRootPath).Returns(Directory.GetCurrentDirectory());
-            services.AddSingleton<IHostEnvironment>(environmentMock.Object);
-#else
-            var environmentMock = new Moq.Mock<Microsoft.AspNetCore.Hosting.IHostingEnvironment>();
-            environmentMock.Setup(x => x.ContentRootPath).Returns(Directory.GetCurrentDirectory());
-            services.AddSingleton<Microsoft.AspNetCore.Hosting.IHostingEnvironment>(environmentMock.Object);
-#endif
-
             return services;
         }
     }
