﻿using System;
using System.Diagnostics;
using System.IO;
using System.Linq;

using Microsoft.ApplicationInsights.AspNetCore.Extensions;
using Microsoft.ApplicationInsights.Channel;
using Microsoft.ApplicationInsights.DependencyCollector;
using Microsoft.ApplicationInsights.Extensibility;
#if NETCOREAPP
using Microsoft.ApplicationInsights.Extensibility.EventCounterCollector;
#endif
using Microsoft.ApplicationInsights.Extensibility.Implementation.Tracing;
using Microsoft.ApplicationInsights.Extensibility.PerfCounterCollector;
using Microsoft.ApplicationInsights.Extensibility.PerfCounterCollector.QuickPulse;
using Microsoft.ApplicationInsights.WindowsServer;
using Microsoft.AspNetCore.Hosting;
using Microsoft.Extensions.Configuration;
using Microsoft.Extensions.DependencyInjection;
using Microsoft.Extensions.DependencyInjection.Test;

using Moq;

using Xunit;

namespace Microsoft.ApplicationInsights.AspNetCore.Tests.Extensions
{
    /// <summary>
    /// Test class for <see cref="ApplicationInsightsServiceOptions"/>.
    /// </summary>
    /// <remarks>
    /// This configuration can be read from a JSON file by the configuration factory or through code by passing ApplicationInsightsServiceOptions. 
    /// <param name="configType">
    /// DefaultConfiguration - calls services.AddApplicationInsightsTelemetryWorkerService() which reads IConfiguration from user application automatically.
    /// SuppliedConfiguration - invokes services.AddApplicationInsightsTelemetryWorkerService(configuration) where IConfiguration object is supplied by caller.
    /// Code - Caller creates an instance of ApplicationInsightsServiceOptions and passes it. This option overrides all configuration being used in JSON file. 
    /// There is a special case where NULL values in these properties - InstrumentationKey, ConnectionString, EndpointAddress and DeveloperMode are overwritten. We check IConfiguration object to see if these properties have values, if values are present then we override it. 
    /// </param>
    /// <param name="isEnable">Sets the value for property EnableEventCounterCollectionModule.</param>
    /// </remarks>
    public class ApplicationInsightsServiceOptionsTests
    {
        private static IServiceProvider TestShim(string configType, bool isEnabled, Action<ApplicationInsightsServiceOptions, bool> testConfig, Action<IServiceCollection> servicesConfig = null)
        {
            // ARRANGE
            Action<ApplicationInsightsServiceOptions> serviceOptions = null;
            var filePath = Path.Combine(Directory.GetCurrentDirectory(), "content", "config-all-settings-" + isEnabled.ToString().ToLower() + ".json");

            if (configType == "Code")
            {
                filePath = null;

                // This will set the property defined in the test.
                serviceOptions = o => { testConfig(o, isEnabled); };
            }

            // ACT
            var services = CreateServicesAndAddApplicationinsightsWorker(
                jsonPath: filePath,
                serviceOptions: serviceOptions,
                servicesConfig: servicesConfig,
                useDefaultConfig: configType == "DefaultConfiguration" ? true : false);

            IServiceProvider serviceProvider = services.BuildServiceProvider();

            // Get telemetry client to trigger TelemetryConfig setup.
            var tc = serviceProvider.GetService<TelemetryClient>();

            // Verify that Modules were added to DI.
            var modules = serviceProvider.GetServices<ITelemetryModule>();
            Assert.NotNull(modules);

            return serviceProvider;
        }

        private static ServiceCollection CreateServicesAndAddApplicationinsightsWorker(string jsonPath, Action<ApplicationInsightsServiceOptions> serviceOptions = null, Action<IServiceCollection> servicesConfig = null, bool useDefaultConfig = true)
        {

#pragma warning disable CS0618 // Type or member is obsolete
            var mockEnvironment = new Mock<IHostingEnvironment>();
#pragma warning restore CS0618 // Type or member is obsolete
            mockEnvironment.Setup(x => x.ContentRootPath).Returns(Directory.GetCurrentDirectory());


            IConfigurationRoot config;
            var services = new ServiceCollection()
<<<<<<< HEAD
#pragma warning disable CS0618 // Type or member is obsolete
                .AddSingleton<IHostingEnvironment>(mockEnvironment.Object)
#pragma warning restore CS0618 // Type or member is obsolete
=======
                .AddSingleton<IHostingEnvironment>(EnvironmentHelper.GetIHostingEnvironment())
>>>>>>> 75d46b54
                .AddSingleton<DiagnosticListener>(new DiagnosticListener("TestListener"));

            if (jsonPath != null)
            {
                var jsonFullPath = Path.Combine(Directory.GetCurrentDirectory(), jsonPath);
                Console.WriteLine("json:" + jsonFullPath);
                try
                {
                    config = new ConfigurationBuilder().SetBasePath(Directory.GetCurrentDirectory()).AddJsonFile(jsonFullPath).Build();
                }
                catch (Exception)
                {
                    throw new Exception("Unable to build with json:" + jsonFullPath);
                }
            }
            else
            {
                var configBuilder = new ConfigurationBuilder()
                    .AddJsonFile(Path.Combine(Directory.GetCurrentDirectory(), "appsettings.json"), true)
                    .AddEnvironmentVariables();
                config = configBuilder.Build();
            }

            if (useDefaultConfig)
            {
                services.AddSingleton<IConfiguration>(config);
                services.AddApplicationInsightsTelemetry();
            }
            else
            {
                services.AddApplicationInsightsTelemetry(config);
            }

            servicesConfig?.Invoke(services);

            if (serviceOptions != null)
            {
                services.Configure(serviceOptions);
            }

            return (ServiceCollection)services;
        }

        /// <summary>
        /// User could enable or disable TelemetryConfiguration.Active by setting EnableAppServicesHeartbeatTelemetryModule.
        /// </summary>
        /// /// <summary>
        /// This SDK previously had a hidden dependency on TelemetryConfiguration.Active.
        /// We've removed that, but users may have taken a dependency on the former behavior.
        /// This test verifies that users can enable "backwards compat".
        /// Enabling this will copy the AspNetCore config to the TC.Active static instance.
        /// </summary>
        [Theory]

        [InlineData("DefaultConfiguration", true)]
        [InlineData("DefaultConfiguration", false)]
        [InlineData("SuppliedConfiguration", true)]
        [InlineData("SuppliedConfiguration", false)]
        [InlineData("Code", true)]
        [InlineData("Code", false)]
        public static void UserCanEnableAndDisableTelemetryConfigurationActive(string configType, bool isEnable)
        {
#pragma warning disable CS0618 // Type or member is obsolete
            // Dispose .Active to force a new .Active to be created during this test.
            TelemetryConfiguration.Active.Dispose();

            // IMPORTANT: This is the same ikey specified in the config files that will be used for this test.
            string testString = "22222222-2222-3333-4444-555555555555";
            var testTelemetryInitializer = new FakeTelemetryInitializer();

            IServiceProvider serviceProvider = TestShim(
                configType: configType,
                isEnabled: isEnable,
                testConfig: (o, b) =>
                {
                    o.EnableActiveTelemetryConfigurationSetup = b;
                    o.InstrumentationKey = testString;
                },
                servicesConfig: (services) => services.AddSingleton<ITelemetryInitializer>(testTelemetryInitializer)
                );

            // TelemetryConfiguration from DI should have custom set InstrumentationKey and TelemetryInitializer
            var telemetryConfiguration = serviceProvider.GetTelemetryConfiguration();
            Assert.Equal(testString, telemetryConfiguration.InstrumentationKey);
            Assert.Same(testTelemetryInitializer, telemetryConfiguration.TelemetryInitializers.OfType<FakeTelemetryInitializer>().Single());

            // TelemetryConfiguration.Active will only have custom set InstrumentationKey if .Active was enabled.
            Assert.Equal(testString.Equals(TelemetryConfiguration.Active.InstrumentationKey), isEnable);
            
            // TelemetryConfiguration.Active will only have custom TelemetryInitializer if .Active was enabled
            var activeTelemetryInitializer = TelemetryConfiguration.Active.TelemetryInitializers.OfType<FakeTelemetryInitializer>().SingleOrDefault();
            if (isEnable)
            {
                Assert.Same(testTelemetryInitializer, activeTelemetryInitializer);
            }
            else
            {
                Assert.Null(activeTelemetryInitializer);
            }

#pragma warning restore CS0618 // Type or member is obsolete
        }

        /// <summary>
        /// User could enable or disable PerformanceCounterCollectionModule by setting EnablePerformanceCounterCollectionModule.
        /// </summary>
        [Theory]
        [InlineData("DefaultConfiguration", true)]
        [InlineData("DefaultConfiguration", false)]
        [InlineData("SuppliedConfiguration", true)]
        [InlineData("SuppliedConfiguration", false)]
        [InlineData("Code", true)]
        [InlineData("Code", false)]
        public static void UserCanEnableAndDisablePerfCollectorModule(string configType, bool isEnable)
        {
            IServiceProvider serviceProvider = TestShim(configType: configType, isEnabled: isEnable, testConfig: (o, b) => o.EnablePerformanceCounterCollectionModule = b);

            var modules = serviceProvider.GetServices<ITelemetryModule>();
            var module = modules.OfType<PerformanceCollectorModule>().Single();
            Assert.Equal(isEnable, module.IsInitialized);
        }

#if NETCOREAPP
        /// <summary>
        /// User could enable or disable EventCounterCollectionModule by setting EnableEventCounterCollectionModule.
        /// </summary>
        [Theory]

        [InlineData("DefaultConfiguration", true)]
        [InlineData("DefaultConfiguration", false)]
        [InlineData("SuppliedConfiguration", true)]
        [InlineData("SuppliedConfiguration", false)]

        [InlineData("Code", true)]
        [InlineData("Code", false)]
        public static void UserCanEnableAndDisableEventCounterCollectorModule(string configType, bool isEnable)
        {
            IServiceProvider serviceProvider = TestShim(configType: configType, isEnabled: isEnable, testConfig: (o, b) => o.EnableEventCounterCollectionModule = b);

            var modules = serviceProvider.GetServices<ITelemetryModule>();
            var module = modules.OfType<EventCounterCollectionModule>().Single();
            Assert.Equal(isEnable, module.IsInitialized);
        }
#endif

        /// <summary>
        /// User could enable or disable DependencyTrackingTelemetryModule by setting EnableDependencyTrackingTelemetryModule.
        /// </summary>
        [Theory]
        [InlineData("DefaultConfiguration", true)]
        [InlineData("DefaultConfiguration", false)]
        [InlineData("SuppliedConfiguration", true)]
        [InlineData("SuppliedConfiguration", false)]
        [InlineData("Code", true)]
        [InlineData("Code", false)]
        public static void UserCanEnableAndDisableDependencyCollectorModule(string configType, bool isEnable)
        {
            IServiceProvider serviceProvider = TestShim(configType: configType, isEnabled: isEnable, testConfig: (o, b) => o.EnableDependencyTrackingTelemetryModule = b);

            var modules = serviceProvider.GetServices<ITelemetryModule>();
            var module = modules.OfType<DependencyTrackingTelemetryModule>().Single();
            Assert.Equal(isEnable, module.IsInitialized);
        }

        /// <summary>
        /// User could enable or disable QuickPulseCollectorModule by setting EnableQuickPulseMetricStream.
        /// </summary>
        [Theory]
        [InlineData("DefaultConfiguration", true)]
        [InlineData("DefaultConfiguration", false)]
        [InlineData("SuppliedConfiguration", true)]
        [InlineData("SuppliedConfiguration", false)]
        [InlineData("Code", true)]
        [InlineData("Code", false)]
        public static void UserCanEnableAndDisableQuickPulseCollectorModule(string configType, bool isEnable)
        {
            IServiceProvider serviceProvider = TestShim(configType: configType, isEnabled: isEnable, testConfig: (o, b) => o.EnableQuickPulseMetricStream = b);

            var modules = serviceProvider.GetServices<ITelemetryModule>();
            var module = modules.OfType<QuickPulseTelemetryModule>().Single();
            Assert.Equal(isEnable, module.IsInitialized);
        }

        /// <summary>
        /// User could enable or disable AzureInstanceMetadataModule by setting EnableAzureInstanceMetadataTelemetryModule.
        /// </summary>
        [Theory]
        [InlineData("DefaultConfiguration", true)]
        [InlineData("DefaultConfiguration", false)]
        [InlineData("SuppliedConfiguration", true)]
        [InlineData("SuppliedConfiguration", false)]
        [InlineData("Code", true)]
        [InlineData("Code", false)]
        public static void UserCanEnableAndDisableAzureInstanceMetadataModule(string configType, bool isEnable)
        {
            IServiceProvider serviceProvider = TestShim(configType: configType, isEnabled: isEnable, testConfig: (o, b) => o.EnableAzureInstanceMetadataTelemetryModule = b);

            var modules = serviceProvider.GetServices<ITelemetryModule>();
            var module = modules.OfType<AzureInstanceMetadataTelemetryModule>().Single();
            Assert.Equal(isEnable, module.IsInitialized);
        }

        /// <summary>
        /// User could enable or disable RequestTrackingTelemetryModule by setting EnableRequestTrackingTelemetryModule.
        /// </summary>
        [Theory]
        [InlineData("DefaultConfiguration", true)]
        [InlineData("DefaultConfiguration", false)]
        [InlineData("SuppliedConfiguration", true)]
        [InlineData("SuppliedConfiguration", false)]
        [InlineData("Code", true)]
        [InlineData("Code", false)]
        public static void UserCanEnableAndDisableRequestCounterCollectorModule(string configType, bool isEnable)
        {
            IServiceProvider serviceProvider = TestShim(configType: configType, isEnabled: isEnable, testConfig: (o, b) => o.EnableRequestTrackingTelemetryModule = b);

            var modules = serviceProvider.GetServices<ITelemetryModule>();
            var module = modules.OfType<RequestTrackingTelemetryModule>().Single();
            Assert.Equal(isEnable, module.IsInitialized);
        }

        /// <summary>
        /// User could enable or disable AppServiceHeartbeatModule by setting EnableAppServicesHeartbeatTelemetryModule.
        /// </summary>
        [Theory]
        [InlineData("DefaultConfiguration", true)]
        [InlineData("DefaultConfiguration", false)]
        [InlineData("SuppliedConfiguration", true)]
        [InlineData("SuppliedConfiguration", false)]
        [InlineData("Code", true)]
        [InlineData("Code", false)]
        public static void UserCanEnableAndDisableAppServiceHeartbeatModule(string configType, bool isEnable)
        {
            IServiceProvider serviceProvider = TestShim(configType: configType, isEnabled: isEnable, testConfig: (o, b) => o.EnableAppServicesHeartbeatTelemetryModule = b);

            var modules = serviceProvider.GetServices<ITelemetryModule>();
            var module = modules.OfType<AppServicesHeartbeatTelemetryModule>().Single();
            Assert.Equal(isEnable, module.IsInitialized);
        }

        /// <summary>
        /// User could enable or disable <see cref="DiagnosticsTelemetryModule"/> by setting <see cref="ApplicationInsightsServiceOptions.EnableDiagnosticsTelemetryModule"/>.
        /// </summary>
        [Theory]
        [InlineData("DefaultConfiguration", true)]
        [InlineData("DefaultConfiguration", false)]
        [InlineData("SuppliedConfiguration", true)]
        [InlineData("SuppliedConfiguration", false)]
        [InlineData("Code", true)]
        [InlineData("Code", false)]
        public static void UserCanEnableAndDisableDiagnosticsTelemetryModule(string configType, bool isEnable)
        {
            IServiceProvider serviceProvider = TestShim(configType: configType, isEnabled: isEnable, testConfig: (o, b) => o.EnableDiagnosticsTelemetryModule = b);

            var modules = serviceProvider.GetServices<ITelemetryModule>();
            var module = modules.OfType<DiagnosticsTelemetryModule>().Single();
            Assert.Equal(isEnable, module.IsInitialized);
        }

        /// <summary>
        /// User could enable or disable the Heartbeat feature by setting <see cref="ApplicationInsightsServiceOptions.EnableHeartbeat"/>.
        /// </summary>
        /// <remarks>
        /// Config file tests are not valid in this test because they set ALL settings to either TRUE/FALSE.
        /// This test is specifically evaluating what happens when the DiagnosticsTelemetryModule is enabled, but the Heartbeat feature is disabled.
        /// </remarks>
        [Theory]
        [InlineData("Code", true)]
        [InlineData("Code", false)]
        public static void UserCanEnableAndDisableHeartbeatFeature(string configType, bool isEnable)
        {
            IServiceProvider serviceProvider = TestShim(configType: configType, isEnabled: isEnable,
                testConfig: (o, b) => {
                    o.EnableDiagnosticsTelemetryModule = true;
                    o.EnableHeartbeat = b;
                });

            var modules = serviceProvider.GetServices<ITelemetryModule>();
            var module = modules.OfType<DiagnosticsTelemetryModule>().Single();
            Assert.True(module.IsInitialized, "module was not initialized");
            Assert.Equal(isEnable, module.IsHeartbeatEnabled);
        }
    }
}<|MERGE_RESOLUTION|>--- conflicted
+++ resolved
@@ -18,8 +18,6 @@
 using Microsoft.Extensions.Configuration;
 using Microsoft.Extensions.DependencyInjection;
 using Microsoft.Extensions.DependencyInjection.Test;
-
-using Moq;
 
 using Xunit;
 
@@ -75,22 +73,11 @@
 
         private static ServiceCollection CreateServicesAndAddApplicationinsightsWorker(string jsonPath, Action<ApplicationInsightsServiceOptions> serviceOptions = null, Action<IServiceCollection> servicesConfig = null, bool useDefaultConfig = true)
         {
-
-#pragma warning disable CS0618 // Type or member is obsolete
-            var mockEnvironment = new Mock<IHostingEnvironment>();
-#pragma warning restore CS0618 // Type or member is obsolete
-            mockEnvironment.Setup(x => x.ContentRootPath).Returns(Directory.GetCurrentDirectory());
-
-
             IConfigurationRoot config;
             var services = new ServiceCollection()
-<<<<<<< HEAD
 #pragma warning disable CS0618 // Type or member is obsolete
-                .AddSingleton<IHostingEnvironment>(mockEnvironment.Object)
+                .AddSingleton<IHostingEnvironment>(EnvironmentHelper.GetIHostingEnvironment())
 #pragma warning restore CS0618 // Type or member is obsolete
-=======
-                .AddSingleton<IHostingEnvironment>(EnvironmentHelper.GetIHostingEnvironment())
->>>>>>> 75d46b54
                 .AddSingleton<DiagnosticListener>(new DiagnosticListener("TestListener"));
 
             if (jsonPath != null)
