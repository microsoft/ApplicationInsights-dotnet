--- conflicted
+++ resolved
@@ -130,11 +130,7 @@
         /// Enabling this will copy the AspNetCore config to the TC.Active static instance.
         /// </summary>
         [Theory]
-<<<<<<< HEAD
-#if !NETFRAMEWORK
-=======
-
->>>>>>> c6dfc6e0
+
         [InlineData("DefaultConfiguration", true)]
         [InlineData("DefaultConfiguration", false)]
         [InlineData("SuppliedConfiguration", true)]
@@ -188,10 +184,6 @@
         /// User could enable or disable PerformanceCounterCollectionModule by setting EnablePerformanceCounterCollectionModule.
         /// </summary>
         [Theory]
-<<<<<<< HEAD
-#if !NETFRAMEWORK
-=======
->>>>>>> c6dfc6e0
         [InlineData("DefaultConfiguration", true)]
         [InlineData("DefaultConfiguration", false)]
         [InlineData("SuppliedConfiguration", true)]
@@ -234,10 +226,6 @@
         /// User could enable or disable DependencyTrackingTelemetryModule by setting EnableDependencyTrackingTelemetryModule.
         /// </summary>
         [Theory]
-<<<<<<< HEAD
-#if !NETFRAMEWORK
-=======
->>>>>>> c6dfc6e0
         [InlineData("DefaultConfiguration", true)]
         [InlineData("DefaultConfiguration", false)]
         [InlineData("SuppliedConfiguration", true)]
@@ -257,10 +245,6 @@
         /// User could enable or disable QuickPulseCollectorModule by setting EnableQuickPulseMetricStream.
         /// </summary>
         [Theory]
-<<<<<<< HEAD
-#if !NETFRAMEWORK
-=======
->>>>>>> c6dfc6e0
         [InlineData("DefaultConfiguration", true)]
         [InlineData("DefaultConfiguration", false)]
         [InlineData("SuppliedConfiguration", true)]
@@ -280,10 +264,6 @@
         /// User could enable or disable AzureInstanceMetadataModule by setting EnableAzureInstanceMetadataTelemetryModule.
         /// </summary>
         [Theory]
-<<<<<<< HEAD
-#if !NETFRAMEWORK
-=======
->>>>>>> c6dfc6e0
         [InlineData("DefaultConfiguration", true)]
         [InlineData("DefaultConfiguration", false)]
         [InlineData("SuppliedConfiguration", true)]
@@ -303,10 +283,6 @@
         /// User could enable or disable RequestTrackingTelemetryModule by setting EnableRequestTrackingTelemetryModule.
         /// </summary>
         [Theory]
-<<<<<<< HEAD
-#if !NETFRAMEWORK
-=======
->>>>>>> c6dfc6e0
         [InlineData("DefaultConfiguration", true)]
         [InlineData("DefaultConfiguration", false)]
         [InlineData("SuppliedConfiguration", true)]
@@ -326,10 +302,6 @@
         /// User could enable or disable AppServiceHeartbeatModule by setting EnableAppServicesHeartbeatTelemetryModule.
         /// </summary>
         [Theory]
-<<<<<<< HEAD
-#if !NETFRAMEWORK
-=======
->>>>>>> c6dfc6e0
         [InlineData("DefaultConfiguration", true)]
         [InlineData("DefaultConfiguration", false)]
         [InlineData("SuppliedConfiguration", true)]
@@ -349,10 +321,6 @@
         /// User could enable or disable <see cref="DiagnosticsTelemetryModule"/> by setting <see cref="ApplicationInsightsServiceOptions.EnableDiagnosticsTelemetryModule"/>.
         /// </summary>
         [Theory]
-<<<<<<< HEAD
-#if !NETFRAMEWORK
-=======
->>>>>>> c6dfc6e0
         [InlineData("DefaultConfiguration", true)]
         [InlineData("DefaultConfiguration", false)]
         [InlineData("SuppliedConfiguration", true)]
