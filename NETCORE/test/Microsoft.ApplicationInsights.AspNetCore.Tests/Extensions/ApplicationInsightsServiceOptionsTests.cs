﻿using System;
using System.Diagnostics;
using System.IO;
using System.Linq;

using Microsoft.ApplicationInsights.AspNetCore.Extensions;
using Microsoft.ApplicationInsights.Channel;
using Microsoft.ApplicationInsights.DependencyCollector;
using Microsoft.ApplicationInsights.Extensibility;
#if NETCOREAPP
using Microsoft.ApplicationInsights.Extensibility.EventCounterCollector;
#endif
using Microsoft.ApplicationInsights.Extensibility.Implementation.Tracing;
using Microsoft.ApplicationInsights.Extensibility.PerfCounterCollector;
using Microsoft.ApplicationInsights.Extensibility.PerfCounterCollector.QuickPulse;
using Microsoft.ApplicationInsights.WindowsServer;
using Microsoft.AspNetCore.Hosting;
using Microsoft.Extensions.Configuration;
using Microsoft.Extensions.DependencyInjection;
using Microsoft.Extensions.DependencyInjection.Test;
using Microsoft.Extensions.Hosting;

using Xunit;

namespace Microsoft.ApplicationInsights.AspNetCore.Tests.Extensions
{
    /// <summary>
    /// Test class for <see cref="ApplicationInsightsServiceOptions"/>.
    /// </summary>
    /// <remarks>
    /// This configuration can be read from a JSON file by the configuration factory or through code by passing ApplicationInsightsServiceOptions. 
    /// <param name="configType">
    /// DefaultConfiguration - calls services.AddApplicationInsightsTelemetryWorkerService() which reads IConfiguration from user application automatically.
    /// SuppliedConfiguration - invokes services.AddApplicationInsightsTelemetryWorkerService(configuration) where IConfiguration object is supplied by caller.
    /// Code - Caller creates an instance of ApplicationInsightsServiceOptions and passes it. This option overrides all configuration being used in JSON file. 
    /// There is a special case where NULL values in these properties - InstrumentationKey, ConnectionString, EndpointAddress and DeveloperMode are overwritten. We check IConfiguration object to see if these properties have values, if values are present then we override it. 
    /// </param>
    /// <param name="isEnable">Sets the value for property EnableEventCounterCollectionModule.</param>
    /// </remarks>
    public class ApplicationInsightsServiceOptionsTests
    {
        private static IServiceProvider TestShim(string configType, bool isEnabled, Action<ApplicationInsightsServiceOptions, bool> testConfig, Action<IServiceCollection> servicesConfig = null)
        {
            // ARRANGE
            Action<ApplicationInsightsServiceOptions> serviceOptions = null;
            var filePath = Path.Combine(Directory.GetCurrentDirectory(), "content", "config-all-settings-" + isEnabled.ToString().ToLower() + ".json");

            if (configType == "Code")
            {
                filePath = null;

                // This will set the property defined in the test.
                serviceOptions = o => { testConfig(o, isEnabled); };
            }

            // ACT
            var services = CreateServicesAndAddApplicationinsightsWorker(
                jsonPath: filePath,
                serviceOptions: serviceOptions,
                servicesConfig: servicesConfig,
                useDefaultConfig: configType == "DefaultConfiguration" ? true : false);

            IServiceProvider serviceProvider = services.BuildServiceProvider();

            // Get telemetry client to trigger TelemetryConfig setup.
            var tc = serviceProvider.GetService<TelemetryClient>();

            // Verify that Modules were added to DI.
            var modules = serviceProvider.GetServices<ITelemetryModule>();
            Assert.NotNull(modules);

            return serviceProvider;
        }

        private static ServiceCollection CreateServicesAndAddApplicationinsightsWorker(string jsonPath, Action<ApplicationInsightsServiceOptions> serviceOptions = null, Action<IServiceCollection> servicesConfig = null, bool useDefaultConfig = true)
        {
#if NETCOREAPP
            var environmentMock = new Moq.Mock<IHostEnvironment>();
            environmentMock.Setup(x => x.ContentRootPath).Returns(Directory.GetCurrentDirectory());

            IConfigurationRoot config;
            var services = new ServiceCollection()
                .AddSingleton<IHostEnvironment>(environmentMock.Object)
                .AddSingleton<DiagnosticListener>(new DiagnosticListener("TestListener"));
#else
            var environmentMock = new Moq.Mock<Microsoft.AspNetCore.Hosting.IHostingEnvironment>();
            environmentMock.Setup(x => x.ContentRootPath).Returns(Directory.GetCurrentDirectory());

            IConfigurationRoot config;
            var services = new ServiceCollection()
<<<<<<< HEAD
                .AddSingleton<Microsoft.AspNetCore.Hosting.IHostingEnvironment>(environmentMock.Object)
=======
                .AddSingleton<IHostingEnvironment>(EnvironmentHelper.GetIHostingEnvironment())
>>>>>>> f3de5e0e
                .AddSingleton<DiagnosticListener>(new DiagnosticListener("TestListener"));

#endif

            if (jsonPath != null)
            {
                var jsonFullPath = Path.Combine(Directory.GetCurrentDirectory(), jsonPath);
                Console.WriteLine("json:" + jsonFullPath);
                try
                {
                    config = new ConfigurationBuilder().SetBasePath(Directory.GetCurrentDirectory()).AddJsonFile(jsonFullPath).Build();
                }
                catch (Exception)
                {
                    throw new Exception("Unable to build with json:" + jsonFullPath);
                }
            }
            else
            {
                var configBuilder = new ConfigurationBuilder()
                    .AddJsonFile(Path.Combine(Directory.GetCurrentDirectory(), "appsettings.json"), true)
                    .AddEnvironmentVariables();
                config = configBuilder.Build();
            }

            if (useDefaultConfig)
            {
                services.AddSingleton<IConfiguration>(config);
                services.AddApplicationInsightsTelemetry();
            }
            else
            {
                services.AddApplicationInsightsTelemetry(config);
            }

            servicesConfig?.Invoke(services);

            if (serviceOptions != null)
            {
                services.Configure(serviceOptions);
            }

            return (ServiceCollection)services;
        }

        /// <summary>
        /// User could enable or disable TelemetryConfiguration.Active by setting EnableAppServicesHeartbeatTelemetryModule.
        /// </summary>
        /// /// <summary>
        /// This SDK previously had a hidden dependency on TelemetryConfiguration.Active.
        /// We've removed that, but users may have taken a dependency on the former behavior.
        /// This test verifies that users can enable "backwards compat".
        /// Enabling this will copy the AspNetCore config to the TC.Active static instance.
        /// </summary>
        [Theory]

        [InlineData("DefaultConfiguration", true)]
        [InlineData("DefaultConfiguration", false)]
        [InlineData("SuppliedConfiguration", true)]
        [InlineData("SuppliedConfiguration", false)]
        [InlineData("Code", true)]
        [InlineData("Code", false)]
        public static void UserCanEnableAndDisableTelemetryConfigurationActive(string configType, bool isEnable)
        {
#pragma warning disable CS0618 // Type or member is obsolete
            // Dispose .Active to force a new .Active to be created during this test.
            TelemetryConfiguration.Active.Dispose();

            // IMPORTANT: This is the same ikey specified in the config files that will be used for this test.
            string testString = "22222222-2222-3333-4444-555555555555";
            var testTelemetryInitializer = new FakeTelemetryInitializer();

            IServiceProvider serviceProvider = TestShim(
                configType: configType,
                isEnabled: isEnable,
                testConfig: (o, b) =>
                {
                    o.EnableActiveTelemetryConfigurationSetup = b;
                    o.InstrumentationKey = testString;
                },
                servicesConfig: (services) => services.AddSingleton<ITelemetryInitializer>(testTelemetryInitializer)
                );

            // TelemetryConfiguration from DI should have custom set InstrumentationKey and TelemetryInitializer
            var telemetryConfiguration = serviceProvider.GetTelemetryConfiguration();
            Assert.Equal(testString, telemetryConfiguration.InstrumentationKey);
            Assert.Same(testTelemetryInitializer, telemetryConfiguration.TelemetryInitializers.OfType<FakeTelemetryInitializer>().Single());

            // TelemetryConfiguration.Active will only have custom set InstrumentationKey if .Active was enabled.
            Assert.Equal(testString.Equals(TelemetryConfiguration.Active.InstrumentationKey), isEnable);
            
            // TelemetryConfiguration.Active will only have custom TelemetryInitializer if .Active was enabled
            var activeTelemetryInitializer = TelemetryConfiguration.Active.TelemetryInitializers.OfType<FakeTelemetryInitializer>().SingleOrDefault();
            if (isEnable)
            {
                Assert.Same(testTelemetryInitializer, activeTelemetryInitializer);
            }
            else
            {
                Assert.Null(activeTelemetryInitializer);
            }

#pragma warning restore CS0618 // Type or member is obsolete
        }

        /// <summary>
        /// User could enable or disable PerformanceCounterCollectionModule by setting EnablePerformanceCounterCollectionModule.
        /// </summary>
        [Theory]
        [InlineData("DefaultConfiguration", true)]
        [InlineData("DefaultConfiguration", false)]
        [InlineData("SuppliedConfiguration", true)]
        [InlineData("SuppliedConfiguration", false)]
        [InlineData("Code", true)]
        [InlineData("Code", false)]
        public static void UserCanEnableAndDisablePerfCollectorModule(string configType, bool isEnable)
        {
            IServiceProvider serviceProvider = TestShim(configType: configType, isEnabled: isEnable, testConfig: (o, b) => o.EnablePerformanceCounterCollectionModule = b);

            var modules = serviceProvider.GetServices<ITelemetryModule>();
            var module = modules.OfType<PerformanceCollectorModule>().Single();
            Assert.Equal(isEnable, module.IsInitialized);
        }

#if NETCOREAPP
        /// <summary>
        /// User could enable or disable EventCounterCollectionModule by setting EnableEventCounterCollectionModule.
        /// </summary>
        [Theory]

        [InlineData("DefaultConfiguration", true)]
        [InlineData("DefaultConfiguration", false)]
        [InlineData("SuppliedConfiguration", true)]
        [InlineData("SuppliedConfiguration", false)]

        [InlineData("Code", true)]
        [InlineData("Code", false)]
        public static void UserCanEnableAndDisableEventCounterCollectorModule(string configType, bool isEnable)
        {
            IServiceProvider serviceProvider = TestShim(configType: configType, isEnabled: isEnable, testConfig: (o, b) => o.EnableEventCounterCollectionModule = b);

            var modules = serviceProvider.GetServices<ITelemetryModule>();
            var module = modules.OfType<EventCounterCollectionModule>().Single();
            Assert.Equal(isEnable, module.IsInitialized);
        }
#endif

        /// <summary>
        /// User could enable or disable DependencyTrackingTelemetryModule by setting EnableDependencyTrackingTelemetryModule.
        /// </summary>
        [Theory]
        [InlineData("DefaultConfiguration", true)]
        [InlineData("DefaultConfiguration", false)]
        [InlineData("SuppliedConfiguration", true)]
        [InlineData("SuppliedConfiguration", false)]
        [InlineData("Code", true)]
        [InlineData("Code", false)]
        public static void UserCanEnableAndDisableDependencyCollectorModule(string configType, bool isEnable)
        {
            IServiceProvider serviceProvider = TestShim(configType: configType, isEnabled: isEnable, testConfig: (o, b) => o.EnableDependencyTrackingTelemetryModule = b);

            var modules = serviceProvider.GetServices<ITelemetryModule>();
            var module = modules.OfType<DependencyTrackingTelemetryModule>().Single();
            Assert.Equal(isEnable, module.IsInitialized);
        }

        /// <summary>
        /// User could enable or disable QuickPulseCollectorModule by setting EnableQuickPulseMetricStream.
        /// </summary>
        [Theory]
        [InlineData("DefaultConfiguration", true)]
        [InlineData("DefaultConfiguration", false)]
        [InlineData("SuppliedConfiguration", true)]
        [InlineData("SuppliedConfiguration", false)]
        [InlineData("Code", true)]
        [InlineData("Code", false)]
        public static void UserCanEnableAndDisableQuickPulseCollectorModule(string configType, bool isEnable)
        {
            IServiceProvider serviceProvider = TestShim(configType: configType, isEnabled: isEnable, testConfig: (o, b) => o.EnableQuickPulseMetricStream = b);

            var modules = serviceProvider.GetServices<ITelemetryModule>();
            var module = modules.OfType<QuickPulseTelemetryModule>().Single();
            Assert.Equal(isEnable, module.IsInitialized);
        }

        /// <summary>
        /// User could enable or disable AzureInstanceMetadataModule by setting EnableAzureInstanceMetadataTelemetryModule.
        /// </summary>
        [Theory]
        [InlineData("DefaultConfiguration", true)]
        [InlineData("DefaultConfiguration", false)]
        [InlineData("SuppliedConfiguration", true)]
        [InlineData("SuppliedConfiguration", false)]
        [InlineData("Code", true)]
        [InlineData("Code", false)]
        public static void UserCanEnableAndDisableAzureInstanceMetadataModule(string configType, bool isEnable)
        {
            IServiceProvider serviceProvider = TestShim(configType: configType, isEnabled: isEnable, testConfig: (o, b) => o.EnableAzureInstanceMetadataTelemetryModule = b);

            var modules = serviceProvider.GetServices<ITelemetryModule>();
            var module = modules.OfType<AzureInstanceMetadataTelemetryModule>().Single();
            Assert.Equal(isEnable, module.IsInitialized);
        }

        /// <summary>
        /// User could enable or disable RequestTrackingTelemetryModule by setting EnableRequestTrackingTelemetryModule.
        /// </summary>
        [Theory]
        [InlineData("DefaultConfiguration", true)]
        [InlineData("DefaultConfiguration", false)]
        [InlineData("SuppliedConfiguration", true)]
        [InlineData("SuppliedConfiguration", false)]
        [InlineData("Code", true)]
        [InlineData("Code", false)]
        public static void UserCanEnableAndDisableRequestCounterCollectorModule(string configType, bool isEnable)
        {
            IServiceProvider serviceProvider = TestShim(configType: configType, isEnabled: isEnable, testConfig: (o, b) => o.EnableRequestTrackingTelemetryModule = b);

            var modules = serviceProvider.GetServices<ITelemetryModule>();
            var module = modules.OfType<RequestTrackingTelemetryModule>().Single();
            Assert.Equal(isEnable, module.IsInitialized);
        }

        /// <summary>
        /// User could enable or disable AppServiceHeartbeatModule by setting EnableAppServicesHeartbeatTelemetryModule.
        /// </summary>
        [Theory]
        [InlineData("DefaultConfiguration", true)]
        [InlineData("DefaultConfiguration", false)]
        [InlineData("SuppliedConfiguration", true)]
        [InlineData("SuppliedConfiguration", false)]
        [InlineData("Code", true)]
        [InlineData("Code", false)]
        public static void UserCanEnableAndDisableAppServiceHeartbeatModule(string configType, bool isEnable)
        {
            IServiceProvider serviceProvider = TestShim(configType: configType, isEnabled: isEnable, testConfig: (o, b) => o.EnableAppServicesHeartbeatTelemetryModule = b);

            var modules = serviceProvider.GetServices<ITelemetryModule>();
            var module = modules.OfType<AppServicesHeartbeatTelemetryModule>().Single();
            Assert.Equal(isEnable, module.IsInitialized);
        }

        /// <summary>
        /// User could enable or disable <see cref="DiagnosticsTelemetryModule"/> by setting <see cref="ApplicationInsightsServiceOptions.EnableDiagnosticsTelemetryModule"/>.
        /// </summary>
        [Theory]
        [InlineData("DefaultConfiguration", true)]
        [InlineData("DefaultConfiguration", false)]
        [InlineData("SuppliedConfiguration", true)]
        [InlineData("SuppliedConfiguration", false)]
        [InlineData("Code", true)]
        [InlineData("Code", false)]
        public static void UserCanEnableAndDisableDiagnosticsTelemetryModule(string configType, bool isEnable)
        {
            IServiceProvider serviceProvider = TestShim(configType: configType, isEnabled: isEnable, testConfig: (o, b) => o.EnableDiagnosticsTelemetryModule = b);

            var modules = serviceProvider.GetServices<ITelemetryModule>();
            var module = modules.OfType<DiagnosticsTelemetryModule>().Single();
            Assert.Equal(isEnable, module.IsInitialized);
        }

        /// <summary>
        /// User could enable or disable the Heartbeat feature by setting <see cref="ApplicationInsightsServiceOptions.EnableHeartbeat"/>.
        /// </summary>
        /// <remarks>
        /// Config file tests are not valid in this test because they set ALL settings to either TRUE/FALSE.
        /// This test is specifically evaluating what happens when the DiagnosticsTelemetryModule is enabled, but the Heartbeat feature is disabled.
        /// </remarks>
        [Theory]
        [InlineData("Code", true)]
        [InlineData("Code", false)]
        public static void UserCanEnableAndDisableHeartbeatFeature(string configType, bool isEnable)
        {
            IServiceProvider serviceProvider = TestShim(configType: configType, isEnabled: isEnable,
                testConfig: (o, b) => {
                    o.EnableDiagnosticsTelemetryModule = true;
                    o.EnableHeartbeat = b;
                });

            var modules = serviceProvider.GetServices<ITelemetryModule>();
            var module = modules.OfType<DiagnosticsTelemetryModule>().Single();
            Assert.True(module.IsInitialized, "module was not initialized");
            Assert.Equal(isEnable, module.IsHeartbeatEnabled);
        }
    }
}<|MERGE_RESOLUTION|>--- conflicted
+++ resolved
@@ -14,11 +14,9 @@
 using Microsoft.ApplicationInsights.Extensibility.PerfCounterCollector;
 using Microsoft.ApplicationInsights.Extensibility.PerfCounterCollector.QuickPulse;
 using Microsoft.ApplicationInsights.WindowsServer;
-using Microsoft.AspNetCore.Hosting;
 using Microsoft.Extensions.Configuration;
 using Microsoft.Extensions.DependencyInjection;
 using Microsoft.Extensions.DependencyInjection.Test;
-using Microsoft.Extensions.Hosting;
 
 using Xunit;
 
@@ -74,28 +72,14 @@
 
         private static ServiceCollection CreateServicesAndAddApplicationinsightsWorker(string jsonPath, Action<ApplicationInsightsServiceOptions> serviceOptions = null, Action<IServiceCollection> servicesConfig = null, bool useDefaultConfig = true)
         {
-#if NETCOREAPP
-            var environmentMock = new Moq.Mock<IHostEnvironment>();
-            environmentMock.Setup(x => x.ContentRootPath).Returns(Directory.GetCurrentDirectory());
-
             IConfigurationRoot config;
             var services = new ServiceCollection()
-                .AddSingleton<IHostEnvironment>(environmentMock.Object)
+#if NETCOREAPP
+                .AddSingleton<Microsoft.Extensions.Hosting.IHostEnvironment>(EnvironmentHelper.GetIHostEnvironment())
+#else
+                .AddSingleton<Microsoft.AspNetCore.Hosting.IHostingEnvironment>(EnvironmentHelper.GetIHostingEnvironment())
+#endif
                 .AddSingleton<DiagnosticListener>(new DiagnosticListener("TestListener"));
-#else
-            var environmentMock = new Moq.Mock<Microsoft.AspNetCore.Hosting.IHostingEnvironment>();
-            environmentMock.Setup(x => x.ContentRootPath).Returns(Directory.GetCurrentDirectory());
-
-            IConfigurationRoot config;
-            var services = new ServiceCollection()
-<<<<<<< HEAD
-                .AddSingleton<Microsoft.AspNetCore.Hosting.IHostingEnvironment>(environmentMock.Object)
-=======
-                .AddSingleton<IHostingEnvironment>(EnvironmentHelper.GetIHostingEnvironment())
->>>>>>> f3de5e0e
-                .AddSingleton<DiagnosticListener>(new DiagnosticListener("TestListener"));
-
-#endif
 
             if (jsonPath != null)
             {
