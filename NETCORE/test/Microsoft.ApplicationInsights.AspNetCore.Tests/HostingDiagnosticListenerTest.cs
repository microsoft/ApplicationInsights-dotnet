--- conflicted
+++ resolved
@@ -25,10 +25,7 @@
 
     using AspNetCoreMajorVersion = Microsoft.ApplicationInsights.AspNetCore.Tests.AspNetCoreMajorVersion;
     using RequestResponseHeaders = Microsoft.ApplicationInsights.AspNetCore.DiagnosticListeners.RequestResponseHeaders;
-<<<<<<< HEAD
-=======
-
->>>>>>> f92bf55b
+
 
     public class HostingDiagnosticListenerTest : IDisposable
     {
