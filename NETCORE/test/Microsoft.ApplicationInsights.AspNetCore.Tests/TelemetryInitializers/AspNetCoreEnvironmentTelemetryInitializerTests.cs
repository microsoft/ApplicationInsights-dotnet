--- conflicted
+++ resolved
@@ -2,99 +2,69 @@
 {
     using Microsoft.ApplicationInsights.AspNetCore.TelemetryInitializers;
     using Microsoft.ApplicationInsights.DataContracts;
-    using Microsoft.AspNetCore.Hosting;
-    using Microsoft.Extensions.Hosting;
     using Xunit;
-    using Moq;
 
     public class AspNetCoreEnvironmentTelemetryInitializerTests
     {
         [Fact]
-        public void InitializeDoesNotThrowIfHostingEnvironmentIsNull()
+        public void InitializeDoesNotThrowIfHostingEnvironmentIsNull_IHostingEnvironment()
         {
-<<<<<<< HEAD
 #pragma warning disable CS0618 // Type or member is obsolete
             var initializer1 = new AspNetCoreEnvironmentTelemetryInitializer(environment: null);
 #pragma warning restore CS0618 // Type or member is obsolete
             initializer1.Initialize(new RequestTelemetry());
-
-#if NETCOREAPP
-            var initializer2 = new AspNetCoreEnvironmentTelemetryInitializer(hostEnvironment: null);
-            initializer2.Initialize(new RequestTelemetry());
-#endif
-=======
-            var initializer = new AspNetCoreEnvironmentTelemetryInitializer(environment: null);
-            initializer.Initialize(new RequestTelemetry());
->>>>>>> f3de5e0e
         }
 
         [Fact]
         public void InitializeDoesNotOverrideExistingProperty_IHostingEnvironment()
         {
-<<<<<<< HEAD
 #pragma warning disable CS0618 // Type or member is obsolete
-            var environment = new Mock<Microsoft.AspNetCore.Hosting.IHostingEnvironment>();
-            environment.Setup(x => x.EnvironmentName).Returns("Production");
-
-            var initializer = new AspNetCoreEnvironmentTelemetryInitializer(environment: environment.Object);
-=======
             var initializer = new AspNetCoreEnvironmentTelemetryInitializer(environment: EnvironmentHelper.GetIHostingEnvironment());
->>>>>>> f3de5e0e
+#pragma warning restore CS0618 // Type or member is obsolete
             var telemetry = new RequestTelemetry();
             telemetry.Context.GlobalProperties.Add("AspNetCoreEnvironment", "Development");
             initializer.Initialize(telemetry);
 
             Assert.Equal("Development", telemetry.Context.GlobalProperties["AspNetCoreEnvironment"]);
-<<<<<<< HEAD
-            Assert.Equal("Production", telemetry.Properties["AspNetCoreEnvironment"]);
-#pragma warning restore CS0618 // Type or member is obsolete
+            Assert.Equal("UnitTest", telemetry.Properties["AspNetCoreEnvironment"]);
         }
 
         [Fact]
         public void InitializeSetsCurrentEnvironmentNameToProperty_IHostingEnvironment()
         {
 #pragma warning disable CS0618 // Type or member is obsolete
-            var environmentMock = new Mock<Microsoft.AspNetCore.Hosting.IHostingEnvironment>();
-            environmentMock.Setup(x => x.EnvironmentName).Returns("Production");
-
-            var initializer = new AspNetCoreEnvironmentTelemetryInitializer(environment: environmentMock.Object);
+            var initializer = new AspNetCoreEnvironmentTelemetryInitializer(environment: EnvironmentHelper.GetIHostingEnvironment());
+#pragma warning restore CS0618 // Type or member is obsolete
             var telemetry = new RequestTelemetry();
             initializer.Initialize(telemetry);
 
-            Assert.Equal("Production", telemetry.Properties["AspNetCoreEnvironment"]);
-#pragma warning restore CS0618 // Type or member is obsolete
-=======
             Assert.Equal("UnitTest", telemetry.Properties["AspNetCoreEnvironment"]);
->>>>>>> f3de5e0e
         }
 
 #if NETCOREAPP
         [Fact]
+        public void InitializeDoesNotThrowIfHostingEnvironmentIsNull_IHostEnvironment()
+        {
+            var initializer2 = new AspNetCoreEnvironmentTelemetryInitializer(hostEnvironment: null);
+            initializer2.Initialize(new RequestTelemetry());
+        }
+
+        [Fact]
         public void InitializeDoesNotOverrideExistingProperty_IHostEnvironment()
         {
-<<<<<<< HEAD
-            var environment = new Mock<IHostEnvironment>();
-            environment.Setup(x => x.EnvironmentName).Returns("Production");
-
-            var initializer = new AspNetCoreEnvironmentTelemetryInitializer(hostEnvironment: environment.Object);
+            var initializer = new AspNetCoreEnvironmentTelemetryInitializer(hostEnvironment: EnvironmentHelper.GetIHostEnvironment());
             var telemetry = new RequestTelemetry();
             telemetry.Context.GlobalProperties.Add("AspNetCoreEnvironment", "Development");
             initializer.Initialize(telemetry);
 
             Assert.Equal("Development", telemetry.Context.GlobalProperties["AspNetCoreEnvironment"]);
-            Assert.Equal("Production", telemetry.Properties["AspNetCoreEnvironment"]);
+            Assert.Equal("UnitTest", telemetry.Properties["AspNetCoreEnvironment"]);
         }
 
         [Fact]
         public void InitializeSetsCurrentEnvironmentNameToProperty_IHostEnvironment()
         {
-            var environmentMock = new Mock<IHostEnvironment>();
-            environmentMock.Setup(x => x.EnvironmentName).Returns("Production");
-
-            var initializer = new AspNetCoreEnvironmentTelemetryInitializer(hostEnvironment: environmentMock.Object);
-=======
-            var initializer = new AspNetCoreEnvironmentTelemetryInitializer(environment: EnvironmentHelper.GetIHostingEnvironment());
->>>>>>> f3de5e0e
+            var initializer = new AspNetCoreEnvironmentTelemetryInitializer(hostEnvironment: EnvironmentHelper.GetIHostEnvironment());
             var telemetry = new RequestTelemetry();
             initializer.Initialize(telemetry);
 
