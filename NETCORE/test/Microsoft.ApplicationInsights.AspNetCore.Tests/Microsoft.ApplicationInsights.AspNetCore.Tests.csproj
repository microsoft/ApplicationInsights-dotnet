--- conflicted
+++ resolved
@@ -19,17 +19,10 @@
   </ItemGroup>
 
   <ItemGroup Condition=" '$(TargetFramework)' == 'net461'  Or  '$(TargetFramework)' == 'net462'  Or   '$(TargetFramework)' == 'net472'   Or  '$(TargetFramework)' == 'net480' ">
-<<<<<<< HEAD
-    <PackageReference Include="Microsoft.AspNetCore.Mvc.Core" Version="1.1.8" /> <!--2.2.5-->
-  </ItemGroup>
-
-  <ItemGroup Condition=" '$(TargetFramework)' == 'netcoreapp3.1'   Or  '$(TargetFramework)' == 'net5.0' ">
-=======
     <PackageReference Include="Microsoft.AspNetCore.Mvc.Core" Version="1.1.8" /><!--TODO: CAN THIS BE UPGRADED TO 2.2.5 ?-->
   </ItemGroup>
 
   <ItemGroup Condition=" '$(TargetFramework)' == 'netcoreapp3.1'Or '$(TargetFramework)' == 'net5.0' ">
->>>>>>> 8ddcd5c7
     <!-- TODO: Can't switch to FrameworkReference yet; 
          'IHostingEnvironment' is obsolete: 'This type is obsolete and will be removed in a future version. 
          The recommended alternative is Microsoft.AspNetCore.Hosting.IWebHostEnvironment.' -->
