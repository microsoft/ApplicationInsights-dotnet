--- conflicted
+++ resolved
@@ -21,11 +21,7 @@
       <PrivateAssets>all</PrivateAssets>
       <IncludeAssets>runtime; build; native; contentfiles; analyzers; buildtransitive</IncludeAssets>
     </PackageReference>
-<<<<<<< HEAD
-    <PackageReference Include="xunit" Version="2.3.1" />
-=======
     <PackageReference Include="xunit" Version="2.4.1" />
->>>>>>> adb7b0cd
     <DotNetCliToolReference Include="dotnet-xunit" Version="2.3.1" />
   </ItemGroup>
 
