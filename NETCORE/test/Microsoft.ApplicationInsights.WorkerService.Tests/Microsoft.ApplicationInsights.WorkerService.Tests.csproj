﻿<Project Sdk="Microsoft.NET.Sdk">
  <Import Project="$(PropsRoot)\Test.props" />

  <PropertyGroup>
<<<<<<< HEAD
    <TargetFrameworks>netcoreapp3.1;net5.0</TargetFrameworks>
=======
    <!-- TargetFrameworks are defined in Test.props, but can be overridden here if needed. -->
    <TargetFrameworks>netcoreapp3.1</TargetFrameworks>
>>>>>>> f3f694b7
  </PropertyGroup>

  <ItemGroup>
    <ProjectReference Include="..\..\src\Microsoft.ApplicationInsights.WorkerService\Microsoft.ApplicationInsights.WorkerService.csproj" />
  </ItemGroup>

  <ItemGroup>
    <PackageReference Include="Microsoft.NET.Test.Sdk" Version="16.9.4" />
    <PackageReference Include="xunit.runner.visualstudio" Version="2.4.3">
      <PrivateAssets>all</PrivateAssets>
      <IncludeAssets>runtime; build; native; contentfiles; analyzers; buildtransitive</IncludeAssets>
    </PackageReference>
    <PackageReference Include="xunit" Version="2.4.1" />
  </ItemGroup>

  <ItemGroup>
    <PackageReference Include="Microsoft.Extensions.Configuration.Json" Version="2.1.0" />
    <PackageReference Include="Microsoft.Extensions.Hosting" Version="2.1.0" />
    <PackageReference Include="Microsoft.Extensions.Configuration.EnvironmentVariables" Version="2.1.0" />
  </ItemGroup>

  <ItemGroup>
    <None Update="appsettings.json">
      <CopyToOutputDirectory>Always</CopyToOutputDirectory>
    </None>
    <None Update="content\**">
      <CopyToOutputDirectory>Always</CopyToOutputDirectory>
    </None>
  </ItemGroup>
  
</Project><|MERGE_RESOLUTION|>--- conflicted
+++ resolved
@@ -2,12 +2,8 @@
   <Import Project="$(PropsRoot)\Test.props" />
 
   <PropertyGroup>
-<<<<<<< HEAD
+    <!-- TargetFrameworks are defined in Test.props, but can be overridden here if needed. -->
     <TargetFrameworks>netcoreapp3.1;net5.0</TargetFrameworks>
-=======
-    <!-- TargetFrameworks are defined in Test.props, but can be overridden here if needed. -->
-    <TargetFrameworks>netcoreapp3.1</TargetFrameworks>
->>>>>>> f3f694b7
   </PropertyGroup>
 
   <ItemGroup>
