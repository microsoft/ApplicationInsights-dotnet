﻿<Project Sdk="Microsoft.NET.Sdk.Web">

  <!-- 
  Integration tests evaluate an app's components on a broader level than unit tests. 
  Unit tests are used to test isolated software components, such as individual class methods. 
  Integration tests confirm that two or more app components work together to produce an expected result, 
  possibly including every component required to fully process a request.
  https://docs.microsoft.com/en-us/aspnet/core/test/integration-tests?view=aspnetcore-3.1
  -->

  <PropertyGroup>
    <TargetFrameworks>netcoreapp3.1;net5.0;net6.0</TargetFrameworks>
  </PropertyGroup>

  <ItemGroup>
    <PackageReference Include="xunit" Version="2.4.1" />
    <PackageReference Include="xunit.runner.visualstudio" Version="2.4.3">
      <PrivateAssets>all</PrivateAssets>
      <IncludeAssets>runtime; build; native; contentfiles; analyzers; buildtransitive</IncludeAssets>
    </PackageReference>
    <PackageReference Include="Microsoft.NET.Test.Sdk" Version="16.9.4" />

    <ProjectReference Include="..\IntegrationTests.WebApp\IntegrationTests.WebApp.csproj" />

    <PackageReference Include="System.Security.Permissions" Version="4.7.0" />
  </ItemGroup>

  <ItemGroup>
    <None Update="xunit.runner.json">
      <CopyToOutputDirectory>PreserveNewest</CopyToOutputDirectory>
    </None>
  </ItemGroup>

  <ItemGroup Condition="'$(TargetFramework)' == 'net6.0'">
<<<<<<< HEAD
    <PackageReference Include="Microsoft.AspNetCore.Mvc.Testing" Version="6.0.0-rc.1.21452.15" />
  </ItemGroup>

=======
    <PackageReference Include="Microsoft.AspNetCore.Mvc.Testing" Version="6.0.0-rc.2.21480.10" />
  </ItemGroup>
  
>>>>>>> c84203ff
  <ItemGroup Condition="'$(TargetFramework)' == 'net5.0'">
    <PackageReference Include="Microsoft.AspNetCore.Mvc.Testing" Version="5.0.10" />
  </ItemGroup>

  <ItemGroup Condition="'$(TargetFramework)' == 'netcoreapp3.1'">
    <PackageReference Include="Microsoft.AspNetCore.Mvc.Testing" Version="3.1.3" />
  </ItemGroup>

</Project><|MERGE_RESOLUTION|>--- conflicted
+++ resolved
@@ -32,15 +32,9 @@
   </ItemGroup>
 
   <ItemGroup Condition="'$(TargetFramework)' == 'net6.0'">
-<<<<<<< HEAD
-    <PackageReference Include="Microsoft.AspNetCore.Mvc.Testing" Version="6.0.0-rc.1.21452.15" />
-  </ItemGroup>
-
-=======
     <PackageReference Include="Microsoft.AspNetCore.Mvc.Testing" Version="6.0.0-rc.2.21480.10" />
   </ItemGroup>
   
->>>>>>> c84203ff
   <ItemGroup Condition="'$(TargetFramework)' == 'net5.0'">
     <PackageReference Include="Microsoft.AspNetCore.Mvc.Testing" Version="5.0.10" />
   </ItemGroup>
