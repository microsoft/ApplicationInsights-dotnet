--- conflicted
+++ resolved
@@ -78,21 +78,12 @@
   </PropertyGroup>
 
   <PropertyGroup>
-<<<<<<< HEAD
-    <!-- https://docs.microsoft.com/en-us/dotnet/csharp/language-reference/configure-language-version -->
+    <!-- https://docs.microsoft.com/dotnet/csharp/language-reference/configure-language-version -->
     <LangVersion>preview</LangVersion>
 
     <IsNetFramework Condition="'$(TargetFramework)' == 'net452' Or '$(TargetFramework)' == 'net46' Or '$(TargetFramework)' == 'net461' Or '$(TargetFramework)' == 'net462' Or '$(TargetFramework)' == 'net472' Or '$(TargetFramework)' == 'net480' ">True</IsNetFramework>
     <IsNetCore Condition="'$(TargetFramework)' == 'netcoreapp3.1' Or '$(TargetFramework)' == 'net5.0' Or '$(TargetFramework)' == 'net6.0'">True</IsNetCore>
     <IsNetStandard20 Condition="'$(TargetFramework)' == 'net461' Or '$(TargetFramework)' == 'net462' Or '$(TargetFramework)' == 'net472' Or '$(TargetFramework)' == 'net480' Or '$(TargetFramework)' == 'netcoreapp3.1' Or '$(TargetFramework)' == 'net5.0' Or '$(TargetFramework)' == 'net6.0'">True</IsNetStandard20>
-=======
-    <!-- https://docs.microsoft.com/dotnet/csharp/language-reference/configure-language-version -->
-    <LangVersion>latest</LangVersion>
-
-    <IsNetFramework Condition="'$(TargetFramework)' == 'net452' Or '$(TargetFramework)' == 'net46' Or '$(TargetFramework)' == 'net461' Or '$(TargetFramework)' == 'net462' Or '$(TargetFramework)' == 'net472' Or '$(TargetFramework)' == 'net480' ">True</IsNetFramework>
-    <IsNetCore Condition="'$(TargetFramework)' == 'netcoreapp3.1' Or '$(TargetFramework)' == 'net5.0'">True</IsNetCore>
-    <IsNetStandard20 Condition="'$(TargetFramework)' == 'net461' Or '$(TargetFramework)' == 'net462' Or '$(TargetFramework)' == 'net472' Or '$(TargetFramework)' == 'net480' Or '$(TargetFramework)' == 'netcoreapp3.1' Or '$(TargetFramework)' == 'net5.0'">True</IsNetStandard20>
->>>>>>> 0400a5f0
     
   </PropertyGroup>
   
