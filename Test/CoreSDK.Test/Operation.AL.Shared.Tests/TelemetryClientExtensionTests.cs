--- conflicted
+++ resolved
@@ -118,20 +118,12 @@
             var operation = this.telemetryClient.StartOperation<DependencyTelemetry>("OperationName") as AsyncLocalBasedOperationHolder<DependencyTelemetry>;
             var parentContextStore = AsyncLocalHelpers.GetCurrentOperationContext();
             Assert.AreEqual(operation.Telemetry.Context.Operation.Id, parentContextStore.ParentOperationId);
-<<<<<<< HEAD
-            Assert.AreEqual(operation.Telemetry.Name, parentContextStore.OperationName);
-=======
             Assert.AreEqual(operation.Telemetry.Context.Operation.Name, parentContextStore.RootOperationName);
->>>>>>> 10a7db06
 
             var childOperation = this.telemetryClient.StartOperation<DependencyTelemetry>("OperationName") as AsyncLocalBasedOperationHolder<DependencyTelemetry>;
             var childContextStore = AsyncLocalHelpers.GetCurrentOperationContext();
             Assert.AreEqual(childOperation.Telemetry.Context.Operation.Id, childContextStore.ParentOperationId);
-<<<<<<< HEAD
-            Assert.AreEqual(childOperation.Telemetry.Name, childContextStore.OperationName);
-=======
             Assert.AreEqual(childOperation.Telemetry.Context.Operation.Name, childContextStore.RootOperationName);
->>>>>>> 10a7db06
 
             Assert.IsNull(operation.ParentContext);
             Assert.AreEqual(parentContextStore, childOperation.ParentContext);
@@ -191,7 +183,7 @@
         public void StartDependencyTrackingStoresTheArgumentOperationNameInContext()
         {
             var operation = this.telemetryClient.StartOperation<DependencyTelemetry>("TestOperationName");
-            Assert.AreEqual("TestOperationName", AsyncLocalHelpers.GetCurrentOperationContext().OperationName);
+            Assert.AreEqual("TestOperationName", AsyncLocalHelpers.GetCurrentOperationContext().RootOperationName);
         }
     }
 }