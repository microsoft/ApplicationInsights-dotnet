﻿namespace Microsoft.ApplicationInsights.Extensibility
{
    using System;
    using System.Reflection;
    using System.Threading;
    using System.Threading.Tasks;
    using System.Collections.ObjectModel;

    using Microsoft.ApplicationInsights.Extensibility.Implementation;
    using Microsoft.ApplicationInsights.TestFramework;
    using Microsoft.VisualStudio.TestTools.UnitTesting;
<<<<<<< HEAD
    using Microsoft.ApplicationInsights.Channel;
=======
    using System.Diagnostics;
>>>>>>> 521a84dd

    [TestClass]
    public class TelemetryConfigurationTest
    {
        #region W3C
        [TestMethod]
        public void TelemetryConfigurationConstructorSetsW3CToTrueByDefault()
        {
            var tc = new TelemetryConfiguration();
            Assert.IsTrue(tc.EnableW3CCorrelation);
        }

        [TestMethod]
        public void TelemetryConfigurationEnableW3CCorrelationSetsActivityDefaultFormatToW3C()
        {
            var tc = new TelemetryConfiguration();
            tc.EnableW3CCorrelation = true;
            Assert.AreEqual(ActivityIdFormat.W3C, Activity.DefaultIdFormat);
        }

        [TestMethod]
        public void TelemetryConfigurationDisableW3CCorrelationRestoresActivityDefaultFormat()
        {
            Activity.DefaultIdFormat = ActivityIdFormat.Hierarchical;
            var tc = new TelemetryConfiguration();
            // DisablingW3C should reset default id format to Hierrachical
            tc.EnableW3CCorrelation = false;
            Assert.AreEqual(ActivityIdFormat.Hierarchical, Activity.DefaultIdFormat);
        }
        #endregion

        [TestMethod]
        public void TelemetryConfigurationIsPublicToAllowUsersManipulateConfigurationProgrammatically()
        {
            Assert.IsTrue(typeof(TelemetryConfiguration).GetTypeInfo().IsPublic);
        }

        [TestMethod]
        public void NewTelemetryConfigurationWithChannelUsesSpecifiedChannel()
        {
            StubTelemetryChannel stubChannel = new StubTelemetryChannel();
            bool channelDisposed = false;
            stubChannel.OnDispose += () => { channelDisposed = true; };
            TelemetryConfiguration config = new TelemetryConfiguration(string.Empty, stubChannel);
            Assert.AreSame(stubChannel, config.TelemetryChannel);
            config.Dispose();
            Assert.IsFalse(channelDisposed);
        }

        [TestMethod]
        public void NewTelemetryConfigurationWithoutChannelCreatesDefaultInMemoryChannel()
        {
            TelemetryConfiguration config = new TelemetryConfiguration();
            var channel = config.TelemetryChannel as Channel.InMemoryChannel;
            Assert.IsNotNull(channel);
            config.Dispose();
            Assert.IsTrue(channel.IsDisposed);
        }

        [TestMethod]
        public void NewTelemetryConfigurationWithInstrumentationKeyAndChannelUsesSpecifiedKeyAndChannel()
        {
            string expectedKey = "expected";
            StubTelemetryChannel stubChannel = new StubTelemetryChannel();
            bool channelDisposed = false;
            stubChannel.OnDispose += () => { channelDisposed = true; };
            TelemetryConfiguration config = new TelemetryConfiguration(expectedKey, stubChannel);
            Assert.AreEqual(expectedKey, config.InstrumentationKey);
            Assert.AreSame(stubChannel, config.TelemetryChannel);
            config.Dispose();
            Assert.IsFalse(channelDisposed);
        }

        [TestMethod]
        public void NewTelemetryConfigurationWithInstrumentationKeyButNoChannelCreatesDefaultInMemoryChannel()
        {
            string expectedKey = "expected";
            TelemetryConfiguration config = new TelemetryConfiguration(expectedKey);
            Assert.AreEqual(expectedKey, config.InstrumentationKey);
            var channel = config.TelemetryChannel as Channel.InMemoryChannel;
            Assert.IsNotNull(channel);
            config.Dispose();
            Assert.IsTrue(channel.IsDisposed);
        }

        #region Active

        [TestMethod]
        public void ActiveIsPublicToAllowUsersToAccessActiveTelemetryConfigurationInAdvancedScenarios()
        {
            Assert.IsTrue(typeof(TelemetryConfiguration).GetTypeInfo().GetDeclaredProperty("Active").GetGetMethod(true).IsPublic);
        }

        [TestMethod]
        public void ActiveSetterIsInternalAndNotMeantToBeUsedByOurCustomers()
        {
            Assert.IsFalse(typeof(TelemetryConfiguration).GetTypeInfo().GetDeclaredProperty("Active").GetSetMethod(true).IsPublic);
        }
#pragma warning disable 612, 618
        [TestMethod]
        public void ActiveIsLazilyInitializedToDelayCostOfLoadingConfigurationFromFile()
        {
            try
            {
                TelemetryConfiguration.Active = null;
                Assert.IsNotNull(TelemetryConfiguration.Active);
            }
            finally
            {
                TelemetryConfiguration.Active = null;
            }
        }

        [TestMethod]
        public void ActiveInitializesTelemetryModuleCollection()
        {
            TelemetryModules modules = new TestableTelemetryModules();
            TelemetryConfigurationFactory.Instance = new StubTelemetryConfigurationFactory
            {
                OnInitialize = (c, m) =>
                {
                    modules = m;
                },
            };

            TelemetryConfiguration.Active = null;
            Assert.IsNotNull(TelemetryConfiguration.Active);

            Assert.AreSame(modules, TelemetryModules.Instance);
        }

        [TestMethod]
        public void ActiveUsesTelemetryConfigurationFactoryToInitializeTheInstance()
        {
            bool factoryInvoked = false;
            TelemetryConfigurationFactory.Instance = new StubTelemetryConfigurationFactory
            {
                OnInitialize = (configuration, _) => { factoryInvoked = true; },
            };
            TelemetryConfiguration.Active = null;
            try
            {
                var dummy = TelemetryConfiguration.Active;
                Assert.IsTrue(factoryInvoked);
            }
            finally
            {
                TelemetryConfigurationFactory.Instance = null;
                TelemetryConfiguration.Active = null;
            }
        }

        [TestMethod]
        public void ActiveInitializesSingleInstanceRegardlessOfNumberOfThreadsTryingToAccessIt()
        {
            int numberOfInstancesInitialized = 0;
            TelemetryConfiguration.Active = null;
            TelemetryConfigurationFactory.Instance = new StubTelemetryConfigurationFactory
            {
                OnInitialize = (configuration, _) => { Interlocked.Increment(ref numberOfInstancesInitialized); },
            };
            try
            {
                var tasks = new Task[8];
                for (int i = 0; i < tasks.Length; i++)
                {
                    tasks[i] = Task.Run(() => TelemetryConfiguration.Active);
                }

                Task.WaitAll(tasks);
                Assert.AreEqual(1, numberOfInstancesInitialized);
            }
            finally
            {
                TelemetryConfiguration.Active = null;
                TelemetryConfigurationFactory.Instance = null;
            }
        }

        [TestMethod]
        [Timeout(1000)]
        public void ActiveInitializesSingleInstanceWhenConfigurationComponentsAccessActiveRecursively()
        {
            int numberOfInstancesInitialized = 0;
            TelemetryConfiguration.Active = null;
            TelemetryConfigurationFactory.Instance = new StubTelemetryConfigurationFactory
            {
                OnInitialize = (configuration, _) =>
                {
                    Interlocked.Increment(ref numberOfInstancesInitialized);
                    var dummy = TelemetryConfiguration.Active;
                },
            };
            try
            {
                var dummy = TelemetryConfiguration.Active;
                Assert.AreEqual(1, numberOfInstancesInitialized);
            }
            finally
            {
                TelemetryConfiguration.Active = null;
                TelemetryConfigurationFactory.Instance = null;
            }
        }
#pragma warning restore 612, 618
        #endregion

        #region CreateDefault

        [TestMethod]
        public void DefaultDoesNotInitializeTelemetryModuleCollection()
        {
            TelemetryModules modules = new TestableTelemetryModules();
            TelemetryConfigurationFactory.Instance = new StubTelemetryConfigurationFactory
            {
                OnInitialize = (c, m) =>
                {
                    modules = m;
                },
            };

            Assert.IsNotNull(TelemetryConfiguration.CreateDefault());
            Assert.IsNull(modules);
        }

        [TestMethod]
        public void CreateDefaultReturnsNewConfigurationInstanceInitializedByTelemetryConfigurationFactory()
        {
            TelemetryConfiguration initializedConfiguration = null;
            TelemetryConfigurationFactory.Instance = new StubTelemetryConfigurationFactory
            {
                OnInitialize = (configuration, _) => initializedConfiguration = configuration,
            };
            try
            {
                var defaultConfiguration = TelemetryConfiguration.CreateDefault();
                Assert.IsNotNull(defaultConfiguration);
                Assert.AreSame(defaultConfiguration, initializedConfiguration);
            }
            finally
            {
                TelemetryConfigurationFactory.Instance = null;
            }
        }

        #endregion

        [TestMethod]
        public void DisableTelemetryIsFalseByDefault()
        {
            var configuration = new TelemetryConfiguration();

            Assert.IsFalse(configuration.DisableTelemetry);
        }

        #region InstrumentationKey

        [TestMethod]
        public void InstrumentationKeyIsEmptyStringByDefaultToAvoidNullReferenceExceptionWhenAccessingPropertyValue()
        {
            var configuration = new TelemetryConfiguration();
            Assert.AreEqual(0, configuration.InstrumentationKey.Length);
        }

        [TestMethod]
        public void InstrumentationKeyThrowsArgumentNullExceptionWhenNewValueIsNullToAvoidNullReferenceExceptionWhenAccessingPropertyValue()
        {
            var configuration = new TelemetryConfiguration();
            AssertEx.Throws<ArgumentNullException>(() => configuration.InstrumentationKey = null);
        }

        [TestMethod]
        public void InstrumentationKeyCanBeSetToProgrammaticallyDefineInstrumentationKeyForAllContextsInApplication()
        {
            var configuration = new TelemetryConfiguration();
            configuration.InstrumentationKey = "99C6A712-B2B5-46E3-97F4-F83F69999324";
            Assert.AreEqual("99C6A712-B2B5-46E3-97F4-F83F69999324", configuration.InstrumentationKey);
        }

        #endregion

        #region Connection String
        [TestMethod]
        [TestCategory("ConnectionString")]
        public void VerifySetConnectionString_ShouldSetConnectionString()
        {
            var ikey = Guid.NewGuid().ToString();
            var connectionString = $"InstrumentationKey={ikey}";

            var configuration = new TelemetryConfiguration
            {
                ConnectionString = connectionString
            };

            Assert.AreEqual(connectionString, configuration.ConnectionString, "connection string was not set.");
            Assert.AreEqual(ikey, configuration.InstrumentationKey, "instrumentation key was not set.");
        }

        [TestMethod]
        [TestCategory("ConnectionString")]
        [ExpectedException(typeof(ArgumentNullException))]
        public void VerifySetConnectionString_ThrowsNullException()
        {
            var configuration = new TelemetryConfiguration
            {
                ConnectionString = null
            };
        }

        [TestMethod]
        [TestCategory("ConnectionString")]
        public void VerifySetConnectionString_SetsEndpoint()
        {
            var explicitEndpoint = "https://127.0.0.1/";
            var connectionString = $"InstrumentationKey=00000000-0000-0000-0000-000000000000;IngestionEndpoint={explicitEndpoint}";

            var configuration = new TelemetryConfiguration
            {
                ConnectionString = connectionString
            };
            
            Assert.AreEqual(explicitEndpoint, configuration.Endpoint.Ingestion.AbsoluteUri);
        }

        [TestMethod]
        [TestCategory("ConnectionString")]
        public void VerifySetConnectionString_SetsChannelDefaultEndpoint()
        {
            var connectionString = $"InstrumentationKey=00000000-0000-0000-0000-000000000000";

            var channel = new InMemoryChannel();

            var configuration = new TelemetryConfiguration
            {
                TelemetryChannel = channel,
                ConnectionString = connectionString,
            };

            Assert.AreEqual("https://dc.services.visualstudio.com/", configuration.Endpoint.Ingestion.AbsoluteUri);
            Assert.AreEqual("https://dc.services.visualstudio.com/v2/track", channel.EndpointAddress);
        }

        [TestMethod]
        [TestCategory("ConnectionString")]
        public void VerifySetConnectionString_SetsChannelExpliticEndpoint()
        {
            var explicitEndpoint = "https://127.0.0.1/";
            var connectionString = $"InstrumentationKey=00000000-0000-0000-0000-000000000000;IngestionEndpoint={explicitEndpoint}";

            var channel = new InMemoryChannel();

            var configuration = new TelemetryConfiguration
            {
                TelemetryChannel = channel,
                ConnectionString = connectionString,
            };

            Assert.AreEqual(explicitEndpoint, configuration.Endpoint.Ingestion.AbsoluteUri);
            Assert.AreEqual(explicitEndpoint + "v2/track", channel.EndpointAddress);
        }

        [TestMethod]
        [TestCategory("ConnectionString")]
        public void E2E_DefaultScenario()
        {
            var tConfig = new TelemetryConfiguration();

            Assert.AreEqual("https://dc.services.visualstudio.com/v2/track", tConfig.DefaultTelemetrySink.TelemetryChannel.EndpointAddress);
        }

        [TestMethod]
        [TestCategory("ConnectionString")]
        public void E2E_DefaultScenario2()
        {
            var tConfig = new TelemetryConfiguration
            {
                ConnectionString = "InstrumentationKey=00000000-0000-0000-0000-000000000000;IngestionEndpoint=https://127.0.0.1/"
            };

            Assert.AreEqual("https://127.0.0.1/v2/track", tConfig.DefaultTelemetrySink.TelemetryChannel.EndpointAddress);
        }

        [TestMethod]
        [TestCategory("ConnectionString")]
        public void E2E_ConfigConstructor()
        {
            var tConfig = new TelemetryConfiguration(new InMemoryChannel(), "https://127.0.0.1/");

            Assert.AreEqual("https://127.0.0.1/v2/track", tConfig.DefaultTelemetrySink.TelemetryChannel.EndpointAddress);
        }

        #endregion

        #region TelemetryInitializers

        [TestMethod]
        public void TelemetryInitializersReturnsAnEmptyListByDefaultToAvoidNullReferenceExceptionsInUserCode()
        {
            var configuration = new TelemetryConfiguration();
            Assert.AreEqual(0, configuration.TelemetryInitializers.Count);
        }

        [TestMethod]
        public void TelemetryInitializersReturnsThreadSafeList()
        {
            var configuration = new TelemetryConfiguration();
            Assert.AreEqual(typeof(SnapshottingList<ITelemetryInitializer>), configuration.TelemetryInitializers.GetType());
        }

        #endregion

        #region TelemetryChannel

        [TestMethod]
        public void TelemetryChannelCanBeSetByUserToReplaceDefaultChannelForTesting()
        {
            var configuration = new TelemetryConfiguration();

            var customChannel = new StubTelemetryChannel();
            configuration.TelemetryChannel = customChannel;

            Assert.AreSame(customChannel, configuration.TelemetryChannel);
        }

        [TestMethod]
        public void CommonTelemetryChannelIsDefaultSinkTelemetryChannel()
        {
            var configuration = new TelemetryConfiguration();

            var c1 = new StubTelemetryChannel();
            var c2 = new StubTelemetryChannel();

            configuration.TelemetryChannel = c1;
            Assert.AreSame(c1, configuration.TelemetryChannel);

            configuration.DefaultTelemetrySink.TelemetryChannel = c2;
            Assert.AreSame(c2, configuration.TelemetryChannel);
        }

        #endregion

        #region TelemetryProcessor

        [TestMethod]
        public void TelemetryConfigurationAlwaysGetDefaultTransmissionProcessor()
        {
            var configuration = new TelemetryConfiguration();
            var tp = configuration.DefaultTelemetrySink.TelemetryProcessorChain;

            AssertEx.IsType<TransmissionProcessor>(tp.FirstTelemetryProcessor);
        }

        [TestMethod]
        public void TelemetryProcessorsCollectionIsReadOnly()
        {
            var configuration = new TelemetryConfiguration();
            
            AssertEx.IsType<ReadOnlyCollection<ITelemetryProcessor>>(configuration.TelemetryProcessors);
        }

        #endregion

        #region Serialized Configuration
        [TestMethod]
        public void TelemetryConfigThrowsIfSerializedConfigIsNull()
        {
            AssertEx.Throws<ArgumentNullException>(() =>
             {
                 TelemetryConfiguration.CreateFromConfiguration(null);
             });
        }

        [TestMethod]
        public void TelemetryConfigThrowsIfSerializedConfigIsEmpty()
        {
            AssertEx.Throws<ArgumentNullException>(() =>
            {
                TelemetryConfiguration.CreateFromConfiguration(String.Empty);
            });
        }

        [TestMethod]
        public void TelemetryConfigThrowsIfSerializedConfigIsWhitespace()
        {
            AssertEx.Throws<ArgumentNullException>(() =>
            {
                TelemetryConfiguration.CreateFromConfiguration(" ");
            });
        }
        #endregion

        #region Sampling Store
        [TestMethod]
        public void TelemetryConfigurationAllowsToManageLastKnownSampleRate()
        {
            var configuration = new TelemetryConfiguration();
            configuration.SetLastObservedSamplingPercentage(DataContracts.SamplingTelemetryItemTypes.Request, 10);
            Assert.AreEqual(configuration.GetLastObservedSamplingPercentage(DataContracts.SamplingTelemetryItemTypes.Request), 10);
        }
        #endregion

        private class TestableTelemetryModules : TelemetryModules
        {
        }

        private class StubTelemetryConfigurationFactory : TelemetryConfigurationFactory
        {
            public Action<TelemetryConfiguration, TelemetryModules> OnInitialize = (configuration, module) => { };

            public override void Initialize(TelemetryConfiguration configuration, TelemetryModules modules)
            {
                this.OnInitialize(configuration, modules);
            }
        }
    }
}<|MERGE_RESOLUTION|>--- conflicted
+++ resolved
@@ -9,11 +9,9 @@
     using Microsoft.ApplicationInsights.Extensibility.Implementation;
     using Microsoft.ApplicationInsights.TestFramework;
     using Microsoft.VisualStudio.TestTools.UnitTesting;
-<<<<<<< HEAD
     using Microsoft.ApplicationInsights.Channel;
-=======
+
     using System.Diagnostics;
->>>>>>> 521a84dd
 
     [TestClass]
     public class TelemetryConfigurationTest
