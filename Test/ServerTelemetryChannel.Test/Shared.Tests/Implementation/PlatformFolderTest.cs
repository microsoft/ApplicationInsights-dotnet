--- conflicted
+++ resolved
@@ -111,12 +111,9 @@
             [TestCategory("WindowsOnly")]
             public void ThrowsUnauthorizedAccessExceptionWhenProcessDoesNotHaveRightToListDirectory()
             {
-<<<<<<< HEAD
+                Trace.WriteLine(string.Format("{0} Blocking Listing Permission on: {1} ",DateTime.Now.ToLongTimeString(), this.storageFolder.FullName));
                 // Only on Windows as the APIs are not available in Linux.
                 // The product also does not this this.
-=======
-                Trace.WriteLine(string.Format("{0} Blocking Listing Permission on: {1} ",DateTime.Now.ToLongTimeString(), this.storageFolder.FullName));
->>>>>>> 83383ad8
                 using (new DirectoryAccessDenier(this.storageFolder, FileSystemRights.ListDirectory))
                 {
                     var folder = new PlatformFolder(this.storageFolder);
@@ -182,19 +179,13 @@
                 AssertEx.Throws<PathTooLongException>(() => folder.CreateFile(new string('F', 1024)));
             }
 
-<<<<<<< HEAD
-            [TestMethod]
-            [TestCategory("WindowsOnly")]
+            [TestMethod]            
             public void ThrowsUnauthorizedAccessExceptionWhenProcessDoesNotHaveRightToCreateFile()
+            {
+                Trace.WriteLine(string.Format("{0} Blocking Listing Permission on: {1} ", DateTime.Now.ToLongTimeString(), this.storageFolder.FullName));
             {
                 // Only on Windows as the APIs are not available in Linux.
                 // The product also does not this this.
-=======
-            [TestMethod]            
-            public void ThrowsUnauthorizedAccessExceptionWhenProcessDoesNotHaveRightToCreateFile()
-            {
-                Trace.WriteLine(string.Format("{0} Blocking Listing Permission on: {1} ", DateTime.Now.ToLongTimeString(), this.storageFolder.FullName));
->>>>>>> 83383ad8
                 using (new DirectoryAccessDenier(this.storageFolder, FileSystemRights.CreateFiles))
                 { 
                     var folder = new PlatformFolder(this.storageFolder);
