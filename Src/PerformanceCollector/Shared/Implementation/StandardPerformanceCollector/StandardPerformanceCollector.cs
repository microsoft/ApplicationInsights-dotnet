﻿namespace Microsoft.ApplicationInsights.Extensibility.PerfCounterCollector.Implementation.StandardPerformanceCollector
{
    using System;
    using System.Collections.Generic;
    using System.Globalization;
    using System.Linq;

    internal class StandardPerformanceCollector : IPerformanceCollector, IDisposable
    {
        private readonly List<Tuple<PerformanceCounterData, ICounterValue>> performanceCounters = new List<Tuple<PerformanceCounterData, ICounterValue>>();
        private CounterFactory factory = new CounterFactory();

        private IEnumerable<string> win32Instances;
        private IEnumerable<string> clrInstances;
        private bool dependendentInstancesLoaded = false;

        /// <summary>
        /// Gets a collection of registered performance counters.
        /// </summary>
        public IEnumerable<PerformanceCounterData> PerformanceCounters
        {
            get { return this.performanceCounters.Select(t => t.Item1).ToList(); }
        }

        /// <summary>
        /// Performs collection for all registered counters.
        /// </summary>
        /// <param name="onReadingFailure">Invoked when an individual counter fails to be read.</param>
        public IEnumerable<Tuple<PerformanceCounterData, double>> Collect(Action<string, Exception> onReadingFailure = null)
        {
            return this.performanceCounters.Where(pc => !pc.Item1.IsInBadState).SelectMany(
                pc =>
                    {
                        double value;

                        try
                        {
                            value = pc.Item2.Collect();
                        }
                        catch (InvalidOperationException e)
                        {
<<<<<<< HEAD
                            if (onReadingFailure != null)
                            {
                                onReadingFailure(
                                     PerformanceCounterUtility.FormatPerformanceCounter(pc.Item1.PerformanceCounter),
                                     e);
                            }
=======
                            onReadingFailure?.Invoke(PerformanceCounterUtility.FormatPerformanceCounter(pc.Item2), e);
>>>>>>> b10b8462

                            return new Tuple<PerformanceCounterData, double>[] { };
                        }

                        return new[] { Tuple.Create(pc.Item1, value) };
                    });
        }

        /// <summary>
        /// Refreshes counters.
        /// </summary>
        public void RefreshCounters()
        {
            this.LoadDependentInstances();

            // We need to refresh counters in bad state and counters with placeholders in instance names
            var countersToRefresh =
                this.PerformanceCounters.Where(pc => pc.IsInBadState || pc.UsesInstanceNamePlaceholder)
                    .ToList();

            countersToRefresh.ForEach(this.RefreshCounter);

            PerformanceCollectorEventSource.Log.CountersRefreshedEvent(countersToRefresh.Count.ToString(CultureInfo.InvariantCulture));
        }

        /// <summary>
        /// Registers a counter using the counter name and reportAs value to the total list of counters.
        /// </summary>
        /// <param name="perfCounterName">Name of the performance counter.</param>
        /// <param name="reportAs">Report as name for the performance counter.</param>
        /// <param name="isCustomCounter">Boolean to check if the performance counter is custom defined.</param>
        /// <param name="error">Captures the error logged.</param>
        /// <param name="blockCounterWithInstancePlaceHolder">Boolean that controls the registry of the counter based on the availability of instance place holder.</param>
        public void RegisterCounter(
            string perfCounterName,
            string reportAs,
            bool isCustomCounter,
            out string error,
            bool blockCounterWithInstancePlaceHolder = false)
        {
            bool usesInstanceNamePlaceholder;

            if (!this.dependendentInstancesLoaded)
            {
                this.LoadDependentInstances();
                this.dependendentInstancesLoaded = true;
            }

            var pc = PerformanceCounterUtility.CreateAndValidateCounter(
                perfCounterName,
                this.win32Instances,
                this.clrInstances,
                out usesInstanceNamePlaceholder,
                out error);

            // If blockCounterWithInstancePlaceHolder is true, then we register the counter only if usesInstanceNamePlaceHolder is true.
            if (pc != null && !(blockCounterWithInstancePlaceHolder && usesInstanceNamePlaceholder))
            {
                this.RegisterCounter(perfCounterName, reportAs, pc, isCustomCounter, usesInstanceNamePlaceholder, out error);
            }
        }

        /// <summary>
<<<<<<< HEAD
        /// Disposes resources allocated by this type.
=======
        /// Removes a counter.
        /// </summary>
        /// <param name="perfCounter">Name of the performance counter to remove.</param>
        /// <param name="reportAs">ReportAs value of the performance counter to remove.</param>
        public void RemoveCounter(string perfCounter, string reportAs)
        {
            Tuple<PerformanceCounterData, PerformanceCounter> keyToRemove =
                this.performanceCounters.FirstOrDefault(
                    pair =>
                    string.Equals(pair.Item1.ReportAs, reportAs, StringComparison.Ordinal)
                    && string.Equals(pair.Item1.OriginalString, perfCounter, StringComparison.OrdinalIgnoreCase));

            if (keyToRemove != null)
            {
                this.performanceCounters.Remove(keyToRemove);
            }
        }

        /// <summary>
        /// Collects a value for a single counter.
>>>>>>> b10b8462
        /// </summary>
        public void Dispose()
        {
            this.Dispose(true);
            GC.SuppressFinalize(this);
        }

        /// <summary>
        /// Rebinds performance counters to Windows resources.
        /// </summary>
        private void RefreshPerformanceCounter(PerformanceCounterData pcd)
        {
            Tuple<PerformanceCounterData, ICounterValue> tupleToRemove = this.performanceCounters.FirstOrDefault(t => t.Item1 == pcd);
            if (tupleToRemove != null)
            {
                this.performanceCounters.Remove(tupleToRemove);
            }

            this.RegisterPerformanceCounter(
                pcd.OriginalString,
                pcd.ReportAs,
                pcd.PerformanceCounter.CategoryName,
                pcd.PerformanceCounter.CounterName,
                pcd.PerformanceCounter.InstanceName,
                pcd.UsesInstanceNamePlaceholder,
                pcd.IsCustomCounter);
        }

        /// <summary>
        /// Loads instances that are used in performance counter computation.
        /// </summary>
        private void LoadDependentInstances()
        {
            this.win32Instances = PerformanceCounterUtility.GetWin32ProcessInstances();
            this.clrInstances = PerformanceCounterUtility.GetClrProcessInstances();
        }

        /// <summary>
        /// Refreshes the counter associated with a specific performance counter data.
        /// </summary>
        /// <param name="pcd">Target performance counter data to refresh.</param>
        private void RefreshCounter(PerformanceCounterData pcd)
        {
            string dummy;

            bool usesInstanceNamePlaceholder;
            var pc = PerformanceCounterUtility.CreateAndValidateCounter(
                pcd.OriginalString,
                this.win32Instances,
                this.clrInstances,
                out usesInstanceNamePlaceholder,
                out dummy);

            try
            {
                this.RefreshPerformanceCounter(pcd);

                PerformanceCollectorEventSource.Log.CounterRegisteredEvent(
                        PerformanceCounterUtility.FormatPerformanceCounter(pc));
            }
            catch (InvalidOperationException e)
            {
                PerformanceCollectorEventSource.Log.CounterRegistrationFailedEvent(
                    e.Message,
                    PerformanceCounterUtility.FormatPerformanceCounter(pc));
            }
        }

        /// <summary>
        /// Registers the counter to the existing list of counters.
        /// </summary>
        /// <param name="originalString">Counter original string.</param>
        /// <param name="reportAs">Counter report as.</param>
        /// <param name="pc">Performance counter.</param>
        /// <param name="isCustomCounter">Boolean to check if it is a custom counter.</param>
        /// <param name="usesInstanceNamePlaceholder">Uses Instance Name Place holder boolean.</param>
        /// <param name="error">Error message.</param>
        private void RegisterCounter(
            string originalString,
            string reportAs,
            PerformanceCounterStructure pc,
            bool isCustomCounter,
            bool usesInstanceNamePlaceholder,
            out string error)
        {
            error = null;

            try
            {
                this.RegisterPerformanceCounter(
                    originalString,
                    reportAs,
                    pc.CategoryName,
                    pc.CounterName,
                    pc.InstanceName,
                    usesInstanceNamePlaceholder,
                    isCustomCounter);

                PerformanceCollectorEventSource.Log.CounterRegisteredEvent(PerformanceCounterUtility.FormatPerformanceCounter(pc));
            }
            catch (InvalidOperationException e)
            {
                PerformanceCollectorEventSource.Log.CounterRegistrationFailedEvent(e.Message, PerformanceCounterUtility.FormatPerformanceCounter(pc));
                error = e.Message;
            }
        }

        /// <summary>
        /// Register a performance counter for collection.
        /// </summary>
        /// <param name="originalString">Original string definition of the counter.</param>
        /// <param name="reportAs">Alias to report the counter as.</param>
        /// <param name="categoryName">Category name.</param>
        /// <param name="counterName">Counter name.</param>
        /// <param name="instanceName">Instance name.</param>
        /// <param name="usesInstanceNamePlaceholder">Indicates whether the counter uses a placeholder in the instance name.</param>
        /// <param name="isCustomCounter">Indicates whether the counter is a custom counter.</param>
        private void RegisterPerformanceCounter(string originalString, string reportAs, string categoryName, string counterName, string instanceName, bool usesInstanceNamePlaceholder, bool isCustomCounter)
        {
            ICounterValue performanceCounter = null;

            try
            {
                performanceCounter = this.factory.GetCounter(originalString, categoryName, counterName, instanceName);
            }
            catch (Exception e)
            {
                // we want to have another crack at it if instance placeholder is used,
                // notably due to the fact that CLR process ID counter only starts returning values after the first garbage collection
                if (!usesInstanceNamePlaceholder)
                {
                    throw new InvalidOperationException(
                        string.Format(
                            CultureInfo.CurrentCulture,
                            Resources.PerformanceCounterRegistrationFailed,
                            categoryName,
                            counterName,
                            instanceName),
                        e);
                }
            }            

            bool firstReadOk = false;
            try
            {
                // perform the first read. For many counters the first read will always return 0
                // since a single sample is not enough to calculate a value
                performanceCounter.Collect();

                firstReadOk = true;
            }
            catch (Exception e)
            {
                throw new InvalidOperationException(
                    string.Format(
                        CultureInfo.CurrentCulture,
                        Resources.PerformanceCounterFirstReadFailed,
                        categoryName,
                        counterName,
                        instanceName),
                    e);
            }
            finally
            {
                PerformanceCounterData perfData = new PerformanceCounterData(
                        originalString,
                        reportAs,
                        usesInstanceNamePlaceholder,
                        isCustomCounter,
                        !firstReadOk,
                        categoryName,
                        counterName,
                        instanceName);

                this.performanceCounters.Add(new Tuple<PerformanceCounterData, ICounterValue>(perfData, performanceCounter));
            }
        }

        /// <summary>
        /// Dispose implementation.
        /// </summary>
        private void Dispose(bool disposing)
        {
            if (disposing)
            {
                if (this.performanceCounters != null)
                {
                    foreach (var performanceCounter in this.performanceCounters)
                    {
                        if (performanceCounter.Item2 is IDisposable)
                        {
                            ((IDisposable)performanceCounter.Item2).Dispose();
                        }
                    }

                    this.performanceCounters.Clear();
                }
            }
        }
    }
}<|MERGE_RESOLUTION|>--- conflicted
+++ resolved
@@ -39,16 +39,7 @@
                         }
                         catch (InvalidOperationException e)
                         {
-<<<<<<< HEAD
-                            if (onReadingFailure != null)
-                            {
-                                onReadingFailure(
-                                     PerformanceCounterUtility.FormatPerformanceCounter(pc.Item1.PerformanceCounter),
-                                     e);
-                            }
-=======
                             onReadingFailure?.Invoke(PerformanceCounterUtility.FormatPerformanceCounter(pc.Item2), e);
->>>>>>> b10b8462
 
                             return new Tuple<PerformanceCounterData, double>[] { };
                         }
@@ -112,9 +103,6 @@
         }
 
         /// <summary>
-<<<<<<< HEAD
-        /// Disposes resources allocated by this type.
-=======
         /// Removes a counter.
         /// </summary>
         /// <param name="perfCounter">Name of the performance counter to remove.</param>
@@ -135,7 +123,6 @@
 
         /// <summary>
         /// Collects a value for a single counter.
->>>>>>> b10b8462
         /// </summary>
         public void Dispose()
         {
