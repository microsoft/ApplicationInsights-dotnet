--- conflicted
+++ resolved
@@ -95,9 +95,6 @@
             }
         }
 
-<<<<<<< HEAD
-        public PerformanceCounterStructure CreateCounter(
-=======
         public void RemoveCounter(string perfCounter, string reportAs)
         {
             this.counters.RemoveAll(
@@ -106,8 +103,7 @@
                 && string.Equals(counter.Item1.OriginalString, perfCounter, StringComparison.OrdinalIgnoreCase));
         }
 
-        public PerformanceCounter CreateCounter(
->>>>>>> b10b8462
+        public PerformanceCounterStructure CreateCounter(
             string perfCounterName,
             out bool usesInstanceNamePlaceholder,
             out string error)
