﻿namespace Microsoft.ApplicationInsights.Tests
{
    using System;
    using System.Collections.Generic;
    using System.Diagnostics;
    using System.Diagnostics.Tracing;
    using System.Globalization;
    using System.Linq;
    using System.Net;
    using System.Net.Http;
    using System.Threading;
    using System.Threading.Tasks;

    using Microsoft.ApplicationInsights.Channel;
    using Microsoft.ApplicationInsights.Common;
    using Microsoft.ApplicationInsights.DataContracts;
    using Microsoft.ApplicationInsights.DependencyCollector;
    using Microsoft.ApplicationInsights.DependencyCollector.Implementation;
    using Microsoft.ApplicationInsights.Extensibility;
    using Microsoft.ApplicationInsights.Extensibility.Implementation;
    using Microsoft.ApplicationInsights.Extensibility.Implementation.ApplicationId;
    using Microsoft.ApplicationInsights.TestFramework;
    using Microsoft.ApplicationInsights.W3C;
    using Microsoft.ApplicationInsights.Web.TestFramework;
    using Microsoft.VisualStudio.TestTools.UnitTesting;

    /// <summary>
    /// DependencyTrackingTelemetryModule .Net 4.6 specific tests. 
    /// </summary>
    [TestClass]
    public class DependencyTrackingTelemetryModuleHttpTest
    {
        private const string IKey = "F8474271-D231-45B6-8DD4-D344C309AE69";
        private const string FakeProfileApiEndpoint = "https://dc.services.visualstudio.com/v2/track";
        private const string LocalhostUrlDiagSource = "http://localhost:8088/";
        private const string LocalhostUrlEventSource = "http://localhost:8090/";
        private const string expectedAppId = "someAppId";

        private readonly OperationDetailsInitializer operationDetailsInitializer = new OperationDetailsInitializer();
        private readonly DictionaryApplicationIdProvider appIdProvider = new DictionaryApplicationIdProvider();
        private StubTelemetryChannel channel;
        private TelemetryConfiguration config;
        private List<ITelemetry> sentTelemetry;

        [TestInitialize]
        public void Initialize()
        {
            ServicePointManager.DefaultConnectionLimit = 1000;
            this.sentTelemetry = new List<ITelemetry>();
            this.channel = new StubTelemetryChannel
            {
<<<<<<< HEAD
                OnSend = telemetry =>
                {
                    this.sentTelemetry.Add(telemetry);
                },
=======
                OnSend = telemetry => this.sentTelemetry.Add(telemetry),
>>>>>>> 5661ec98
                EndpointAddress = FakeProfileApiEndpoint
            };

            this.appIdProvider.Defined = new Dictionary<string, string>
            {
                [IKey] = expectedAppId
            };

            this.config = new TelemetryConfiguration
            {
                InstrumentationKey = IKey,
                TelemetryChannel = this.channel,
                ApplicationIdProvider = this.appIdProvider
            };

            this.config.TelemetryInitializers.Add(new OperationCorrelationTelemetryInitializer());
<<<<<<< HEAD
            this.config.TelemetryInitializers.Add(new StubTelemetryInitializer
            {
                OnInitialize = telemetry =>
                {
                    var depTelemetry = telemetry as DependencyTelemetry;
                    depTelemetry.TryGetOperationDetail(RemoteDependencyConstants.HttpRequestOperationDetailName, out this.request);
                    depTelemetry.TryGetOperationDetail(RemoteDependencyConstants.HttpResponseOperationDetailName, out this.response);
                    depTelemetry.TryGetOperationDetail(RemoteDependencyConstants.HttpResponseHeadersOperationDetailName, out this.responseHeaders);
                }
            });
=======
            this.config.TelemetryInitializers.Add(this.operationDetailsInitializer);

>>>>>>> 5661ec98
            DependencyTableStore.IsDesktopHttpDiagnosticSourceActivated = false;
        }

        [TestCleanup]
        public void Cleanup()
        {
            while (Activity.Current != null)
            {
                Activity.Current.Stop();
            }

            DependencyTableStore.IsDesktopHttpDiagnosticSourceActivated = false;
            GC.Collect();
        }

        [TestMethod]
        [Timeout(5000)]
        public void TestBasicDependencyCollectionDiagnosticSource()
        {
            this.TestCollectionSuccessfulResponse(true, LocalhostUrlDiagSource, 200);
        }

        [TestMethod]
        [Timeout(5000)]
        public void TestBasicDependencyCollectionDiagnosticSourceLegacyHeaders()
        {
            this.TestCollectionSuccessfulResponse(true, LocalhostUrlDiagSource, 200, true);
        }

        [TestMethod]
        [Timeout(5000)]
        public async Task TestZeroContentResponseDiagnosticSource()
        {
            await this.TestCollectionHttpClientSuccessfulResponse(
                url: LocalhostUrlDiagSource, 
                statusCode: 200, 
                contentLength: 0,
                expectResponse: false,
                expectHeaders: true);
        }

        [TestMethod]
        [Timeout(5000)]
        public async Task TestZeroAndNonZeroContentResponseDiagnosticSource()
        {
            await this.TestZeroContentResponseAfterNonZeroResponse(LocalhostUrlDiagSource, 200);
        }

        [TestMethod]
        [Timeout(5000)]
        public void TestDependencyCollectionDiagnosticSourceWithParentActivity()
        {
            var parent = new Activity("parent").AddBaggage("k", "v").SetParentId("|guid.").Start();
            this.TestCollectionSuccessfulResponse(true, LocalhostUrlDiagSource, 200);
            parent.Stop();
        }

        [TestMethod]
        [Timeout(5000)]
        public void TestDependencyCollectionEventSourceWithParentActivity()
        {
            var parent = new Activity("parent").AddBaggage("k", "v").SetParentId("|guid.").Start();
            this.TestCollectionSuccessfulResponse(false, LocalhostUrlEventSource, 200);
            parent.Stop();
        }

        [TestMethod]
        [Timeout(5000)]
        public void TestBasicDependencyCollectionEventSource()
        {
            this.TestCollectionSuccessfulResponse(false, LocalhostUrlEventSource, 200);
        }

        [TestMethod]
        [Timeout(5000)]
        public void TestDependencyCollectionEventSourceNonSuccessStatusCode()
        {
            this.TestCollectionSuccessfulResponse(false, LocalhostUrlEventSource, 404);
        }

        [TestMethod]
        [Timeout(5000)]
        public void TestDependencyCollectionDiagnosticSourceNonSuccessStatusCode()
        {
            this.TestCollectionSuccessfulResponse(true, LocalhostUrlDiagSource, 404);
        }

        [TestMethod]
        [Timeout(5000)]
        public void TestNoDependencyCollectionDiagnosticSourceNoResponseClose()
        {
            using (this.CreateDependencyTrackingModule(true))
            {
                HttpWebRequest request = WebRequest.CreateHttp(LocalhostUrlDiagSource);

                using (new LocalServer(LocalhostUrlDiagSource))
                {
                    request.GetResponse();
                }

                // HttpDesktopDiagnosticListener cannot collect dependencies if HttpWebResponse was not closed/disposed
                Assert.IsFalse(this.sentTelemetry.Any());
                var requestId = request.Headers[RequestResponseHeaders.RequestIdHeader];
                Assert.IsNotNull(requestId);
                Assert.IsNull(request.Headers[RequestResponseHeaders.StandardRootIdHeader]);
                Assert.IsNull(request.Headers[RequestResponseHeaders.StandardParentIdHeader]);
            }
        }

        // https://github.com/Microsoft/ApplicationInsights-dotnet-server/issues/769
        [TestMethod]
        [Timeout(5000)]
        public void TestNoDependencyCollectionDiagnosticSourceInitializedAfterEndpointCached()
        {
            // first time call endpoint before Dependency Collector initialization
            // Use event source Url to make sure endpoint was not hooked by prev tests
            HttpWebRequest request1 = WebRequest.CreateHttp(LocalhostUrlEventSource);
            using (new LocalServer(LocalhostUrlEventSource))
            {
                request1.GetResponse().Dispose();
            }

            // initialize dependency collector
            using (this.CreateDependencyTrackingModule(true))
            {
                HttpWebRequest request2 = WebRequest.CreateHttp(LocalhostUrlEventSource);

                using (new LocalServer(LocalhostUrlEventSource))
                {
                    request2.GetResponse().Dispose();
                }

                // HttpDesktopDiagnosticListener may not collect dependencies if endpoint was recently called before 
                // dependency collection was initialized
                Assert.Inconclusive("At this point dependency may or may not be collected");
            }
        }

        [TestMethod]
        [Timeout(10000)]
        public async Task TestDependencyCollectionDnsIssueRequestDiagnosticSource()
        {
            await this.TestCollectionDnsIssue(true);
        }

        [TestMethod]
        [Timeout(10000)]
        public async Task TestDependencyCollectionDnsIssueRequestEventSource()
        {
            await this.TestCollectionDnsIssue(false);
        }

        [TestMethod]
        [Timeout(5000)]
        public async Task TestDependencyCollectionCanceledRequestDiagnosticSource()
        {
            await this.TestCollectionCanceledRequest(true, LocalhostUrlDiagSource);
        }

        [TestMethod]
        [Timeout(5000)]
        public async Task TestDependencyCollectionCanceledRequestEventSource()
        {
            await this.TestCollectionCanceledRequest(false, LocalhostUrlEventSource);
        }

        [TestMethod]
        [Timeout(5000)]
        public void OnBeginOnEndAreNotCalledForAppInsightsUrl()
        {
            using (var module = new DependencyTrackingTelemetryModule())
            {
                module.Initialize(this.config);

                using (var listener = new TestEventListener())
                {
                    listener.EnableEvents(DependencyCollectorEventSource.Log, EventLevel.Verbose, DependencyCollectorEventSource.Keywords.RddEventKeywords);

                    new HttpClient().GetAsync(FakeProfileApiEndpoint).ContinueWith(t => { }).Wait();

                    foreach (var message in listener.Messages)
                    {
                        Assert.IsFalse(message.EventId == 27 || message.EventId == 28);
                        Assert.IsFalse(message.Message.Contains("HttpDesktopDiagnosticSourceListener: Begin callback called for id"));
                        Assert.IsFalse(message.Message.Contains("HttpDesktopDiagnosticSourceListener: End callback called for id"));
                    }
                }
            }
        }

        [TestMethod]
        [Timeout(5000)]
        public void TestDependencyCollectorPostRequestsAreCollectedDiagnosticSource()
        {
            this.TestCollectionPostRequests(true, LocalhostUrlDiagSource);
        }

        [TestMethod]
        [Timeout(5000)]
        public void TestDependencyCollectorPostRequestsAreCollectedEventSource()
        {
            this.TestCollectionPostRequests(false, LocalhostUrlEventSource);
        }

        [TestMethod]
        [Timeout(5000)]
        public void TestHttpRequestsWithQueryStringAreCollectedDiagnosticSource()
        {
            this.TestCollectionSuccessfulResponse(true, LocalhostUrlDiagSource + "123?q=123", 200);
        }

        [TestMethod]
        [Timeout(5000)]
        public void TestHttpRequestsWithQueryStringAreCollectedEventSource()
        {
            this.TestCollectionSuccessfulResponse(false, LocalhostUrlEventSource + "123?q=123", 200);
        }

        [TestMethod]
        [Timeout(5000)]
        public void TestDependencyCollectionDiagnosticSourceRedirect()
        {
            this.TestCollectionResponseWithRedirects(true, LocalhostUrlDiagSource);
        }

        [TestMethod]
        [Timeout(5000)]
        public void TestDependencyCollectionEventSourceRedirect()
        {
            this.TestCollectionResponseWithRedirects(false, LocalhostUrlEventSource);
        }

#pragma warning disable 612, 618
        /// <summary>
        /// Tests that outgoing requests emit W3C headers and telemetry is initialized accordingly when configured so.
        /// </summary>
        [TestMethod]
        [Timeout(5000)]
        public void TestDependencyCollectionWithW3CHeadersDiagnosticSource()
        {
            using (var module = new DependencyTrackingTelemetryModule())
            {
                module.EnableW3CHeadersInjection = true;
                this.config.TelemetryInitializers.Add(new W3COperationCorrelationTelemetryInitializer());
                module.Initialize(this.config);

                var parent = new Activity("parent")
                    .AddBaggage("k", "v")
                    .SetParentId("|guid.")
                    .Start()
                    .GenerateW3CContext();
                parent.SetTracestate("state=some");

                var url = new Uri(LocalhostUrlDiagSource);
                HttpWebRequest request = WebRequest.CreateHttp(LocalhostUrlDiagSource);
                using (new LocalServer(LocalhostUrlDiagSource))
                {
                    using (request.GetResponse())
                    {
                    }
                }

                // DiagnosticSource Response event is fired after SendAsync returns on netcoreapp1.*
                // let's wait until dependency is collected
                Assert.IsTrue(SpinWait.SpinUntil(() => this.sentTelemetry != null, TimeSpan.FromSeconds(1)));

                parent.Stop();

                string expectedTraceId = parent.GetTraceId();
                string expectedParentId = parent.GetSpanId();

                DependencyTelemetry dependency = (DependencyTelemetry)this.sentTelemetry.Single();
                Assert.AreEqual(expectedTraceId, dependency.Context.Operation.Id);
                Assert.AreEqual($"|{expectedTraceId}.{expectedParentId}.", dependency.Context.Operation.ParentId);

                var dependencyIdParts = dependency.Id.Split('.', '|');
                Assert.AreEqual(4, dependencyIdParts.Length);
                Assert.AreEqual(expectedTraceId, dependencyIdParts[1]);
                Assert.AreEqual($"00-{expectedTraceId}-{dependencyIdParts[2]}-02", request.Headers[W3CConstants.TraceParentHeader]);

                Assert.AreEqual($"{W3CConstants.AzureTracestateNamespace}={expectedAppId},state=some", request.Headers[W3CConstants.TraceStateHeader]);

                Assert.AreEqual("k=v", request.Headers[RequestResponseHeaders.CorrelationContextHeader]);
                Assert.AreEqual("v", dependency.Properties["k"]);
                Assert.AreEqual("state=some", dependency.Properties[W3CConstants.TracestateTag]);

                Assert.IsTrue(dependency.Properties.ContainsKey(W3CConstants.LegacyRequestIdProperty));
                Assert.IsTrue(dependency.Properties[W3CConstants.LegacyRequestIdProperty].StartsWith("|guid."));

                Assert.IsTrue(dependency.Properties.ContainsKey(W3CConstants.LegacyRootIdProperty));
                Assert.AreEqual("guid", dependency.Properties[W3CConstants.LegacyRootIdProperty]);
            }
        }

        /// <summary>
        /// Tests that outgoing requests emit W3C headers and telemetry is initialized accordingly when configured so.
        /// </summary>
        [TestMethod]
        [Timeout(5000)]
        public void TestDependencyCollectionWithW3CHeadersDiagnosticSourceAndStartParentOperation()
        {
            var telemetryClient = new TelemetryClient(this.config);
            using (var module = new DependencyTrackingTelemetryModule())
            {
                module.EnableW3CHeadersInjection = true;
                this.config.TelemetryInitializers.Add(new W3COperationCorrelationTelemetryInitializer());
                module.Initialize(this.config);

                Activity operationActvity;
                using (telemetryClient.StartOperation<RequestTelemetry>("foo"))
                {
                    operationActvity = Activity.Current;
                    HttpWebRequest httpRequest = WebRequest.CreateHttp(LocalhostUrlDiagSource);
                    using (new LocalServer(LocalhostUrlDiagSource))
                    {
                        using (httpRequest.GetResponse())
                        {
                        }
                    }
                }

                // DiagnosticSource Response event is fired after SendAsync returns on netcoreapp1.*
                // let's wait until dependency is collected
                Assert.IsTrue(SpinWait.SpinUntil(() => this.sentTelemetry.Count >= 2, TimeSpan.FromSeconds(1)));

                RequestTelemetry requestTelemetry = this.sentTelemetry.OfType<RequestTelemetry>().Single();
                DependencyTelemetry dependencyTelemetry = this.sentTelemetry.OfType<DependencyTelemetry>().Single();

                Assert.AreEqual(requestTelemetry.Context.Operation.Id, dependencyTelemetry.Context.Operation.Id);
                Assert.AreEqual(requestTelemetry.Id, dependencyTelemetry.Context.Operation.ParentId);

                Assert.AreEqual(operationActvity.RootId, dependencyTelemetry.Properties[W3CConstants.LegacyRootIdProperty]);
                Assert.IsTrue(dependencyTelemetry.Properties[W3CConstants.LegacyRequestIdProperty].StartsWith(operationActvity.Id));
            }
        }

        /// <summary>
        /// Tests that outgoing requests emit W3C headers and telemetry is initialized accordingly when configured so.
        /// </summary>
        [TestMethod]
        [Timeout(5000)]
        public void TestDependencyCollectionWithW3CHeadersAndStateDiagnosticSource()
        {
            using (var module = new DependencyTrackingTelemetryModule())
            {
                module.EnableW3CHeadersInjection = true;
                this.config.TelemetryInitializers.Add(new W3COperationCorrelationTelemetryInitializer());
                module.Initialize(this.config);

                var parent = new Activity("parent")
                    .Start()
                    .GenerateW3CContext();

                parent.SetTracestate("some=state");

                var url = new Uri(LocalhostUrlDiagSource);
                HttpWebRequest request = WebRequest.CreateHttp(LocalhostUrlDiagSource);
                using (new LocalServer(LocalhostUrlDiagSource))
                {
                    using (request.GetResponse())
                    {
                    }
                }

                // DiagnosticSource Response event is fired after SendAsync returns on netcoreapp1.*
                // let's wait until dependency is collected
                Assert.IsTrue(SpinWait.SpinUntil(() => this.sentTelemetry != null, TimeSpan.FromSeconds(1)));

                parent.Stop();

                Assert.IsTrue(request.Headers[W3CConstants.TraceStateHeader].Contains($"{W3CConstants.AzureTracestateNamespace}={expectedAppId}"));
                Assert.IsTrue(request.Headers[W3CConstants.TraceStateHeader].Contains("some=state"));
                Assert.AreEqual(2, request.Headers[W3CConstants.TraceStateHeader].Split(',').Length);
            }
        }

#pragma warning restore 612, 618

        private void TestCollectionPostRequests(bool enableDiagnosticSource, string url)
        {
            using (this.CreateDependencyTrackingModule(enableDiagnosticSource))
            {
                HttpWebRequest request = WebRequest.CreateHttp(url);
                request.Method = "POST";
                request.ContentLength = 1;

                using (new LocalServer(url))
                {
                    using (var stream = request.GetRequestStream())
                    {
                        stream.Write(new byte[1], 0, 1);
                        stream.Close();
                    }

                    using (request.GetResponse())
                    {
                    }
                }

                this.ValidateTelemetry(enableDiagnosticSource, (DependencyTelemetry)this.sentTelemetry.Single(), new Uri(url), request, true, "200");
            }
        }

        private void TestCollectionResponseWithRedirects(bool enableDiagnosticSource, string url)
        {
            using (this.CreateDependencyTrackingModule(enableDiagnosticSource))
            {
                HttpWebRequest request = WebRequest.CreateHttp(url);

                int count = 0;
                Action<HttpListenerContext> onRequest = (context) =>
                {
                    if (count == 0)
                    {
                        context.Response.StatusCode = 302;
                        context.Response.RedirectLocation = url;
                    }
                    else
                    {
                        context.Response.StatusCode = 200;
                    }

                    count++;
                };

                using (new LocalServer(url, onRequest))
                {
                    using (request.GetResponse())
                    {
                    }
                }

                this.ValidateTelemetry(enableDiagnosticSource, (DependencyTelemetry)this.sentTelemetry.Single(), new Uri(url), request, true, "200");
            }
        }

        private void TestCollectionSuccessfulResponse(bool enableDiagnosticSource, string url, int statusCode, bool injectLegacyHeaders = false)
        {
            using (this.CreateDependencyTrackingModule(enableDiagnosticSource, injectLegacyHeaders))
            {
                HttpWebRequest request = WebRequest.CreateHttp(url);

                using (new LocalServer(
                    new Uri(url).GetLeftPart(UriPartial.Authority) + "/",
                    ctx =>
                    {
                        if (!enableDiagnosticSource && statusCode != 200)
                        {
                            // https://github.com/Microsoft/ApplicationInsights-dotnet-server/issues/548
                            // for quick unsuccesfull response OnEnd is fired too fast after begin (before it's completed)
                            // first begin may take a while because of lazy initializations and jit compiling
                            // let's wait a bit here.
                            Thread.Sleep(20);
                        }

                        ctx.Response.StatusCode = statusCode;
                    }))
                {
                    try
                    {
                        using (request.GetResponse())
                        {
                        }
                    }
                    catch (WebException)
                    {
                        // ignore and let ValidateTelemetry method check status code
                    }
                }

                this.ValidateTelemetry(enableDiagnosticSource, (DependencyTelemetry)this.sentTelemetry.Single(), new Uri(url), request, statusCode >= 200 && statusCode < 300, statusCode.ToString(CultureInfo.InvariantCulture), expectLegacyHeaders: injectLegacyHeaders);
            }
        }

        private async Task TestCollectionHttpClientSuccessfulResponse(string url, 
            int statusCode,
            int contentLength,
            bool injectLegacyHeaders = false,
            bool expectResponse = true,
            bool expectHeaders = false)
        {
            using (this.CreateDependencyTrackingModule(true))
            {
                using (HttpClient client = new HttpClient())
                using (new LocalServer(
                    url, 
                    context =>
                    {
                        context.Response.ContentLength64 = contentLength;
                        context.Response.StatusCode = statusCode;
                    }))
                {
                    try
                    {
                        using (HttpResponseMessage response = await client.GetAsync(url))
                        {
                            Assert.AreEqual(0, response.Content.Headers.ContentLength);
                        }
                    }
                    catch (WebException)
                    {
                        // ignore and let ValidateTelemetry method check status code
                    }
                }

                this.ValidateTelemetry(
                    diagnosticSource: true,
                    item: (DependencyTelemetry)this.sentTelemetry.Single(),
                    url: new Uri(url),
                    requestMsg: null,
                    success: statusCode >= 200 && statusCode < 300,
                    resultCode: statusCode.ToString(CultureInfo.InvariantCulture),
                    responseExpected: expectResponse,
                    headersExpected: expectHeaders, 
                    expectLegacyHeaders: injectLegacyHeaders);
            }
        }

        private async Task TestZeroContentResponseAfterNonZeroResponse(string url, int statusCode)
        {
            using (this.CreateDependencyTrackingModule(true))
            {
                using (HttpClient client = new HttpClient())
                {
                    using (new LocalServer(
                        url,
                        context =>
                        {
                            context.Response.ContentLength64 = 1;
                            context.Response.StatusCode = statusCode;
                            context.Response.OutputStream.WriteByte(0x1);
                            context.Response.OutputStream.Close();
                        }))
                    {
                        try
                        {
                            using (HttpResponseMessage response = await client.GetAsync(url))
                            {
                                Assert.AreEqual(1, response.Content.Headers.ContentLength);
                            }
                        }
                        catch (WebException)
                        {
                            // ignore and let ValidateTelemetry method check status code
                        }
                    }

                    using (new LocalServer(
                        url,
                        context =>
                        {
                            context.Response.ContentLength64 = 0;
                            context.Response.StatusCode = statusCode;
                        }))
                    {
                        try
                        {
                            using (HttpResponseMessage response = await client.GetAsync(url))
                            {
                                Assert.AreEqual(0, response.Content.Headers.ContentLength);
                            }
                        }
                        catch (WebException)
                        {
                            // ignore and let ValidateTelemetry method check status code
                        }
                    }
                }

                Assert.AreEqual(2, this.sentTelemetry.Count);

                this.ValidateTelemetry(
                    diagnosticSource: true,
                    item: (DependencyTelemetry)this.sentTelemetry.Last(),
                    url: new Uri(url),
                    requestMsg: null,
                    success: statusCode >= 200 && statusCode < 300,
                    resultCode: statusCode.ToString(CultureInfo.InvariantCulture),
                    responseExpected: false,
                    headersExpected: true);
            }
        }

        private async Task TestCollectionCanceledRequest(bool enableDiagnosticSource, string url)
        {
            using (this.CreateDependencyTrackingModule(enableDiagnosticSource))
            {
                CancellationTokenSource cts = new CancellationTokenSource();
                HttpClient httpClient = new HttpClient();

                using (new LocalServer(
                    url,
                    ctx =>
                    {
                        if (!enableDiagnosticSource)
                        {
                            // https://github.com/Microsoft/ApplicationInsights-dotnet-server/issues/548
                            // for quick unsuccesfull response OnEnd is fired too fast after begin (before it's completed)
                            // first begin may take a while because of lazy initializations and jit compiling
                            // let's wait a bit here.
                            Thread.Sleep(20);
                        }

                        cts.Cancel();
                    }))
                {
                    await httpClient.GetAsync(url, cts.Token).ContinueWith(t => { });
                }

                this.ValidateTelemetry(enableDiagnosticSource, (DependencyTelemetry)this.sentTelemetry.Single(), new Uri(url), null, false, string.Empty, responseExpected: false);
            }
        }

        private async Task TestCollectionDnsIssue(bool enableDiagnosticSource)
        {
            using (this.CreateDependencyTrackingModule(enableDiagnosticSource))
            {
                var url = new Uri($"http://{Guid.NewGuid()}/");
                HttpClient client = new HttpClient();
                await client.GetAsync(url).ContinueWith(t => { });

                if (enableDiagnosticSource)
                {
                    // here the start of dependency is tracked with HttpDesktopDiagnosticSourceListener, 
                    // so the expected SDK version should have DiagnosticSource 'rdddsd' prefix. 
                    // however the end is tracked by FrameworkHttpEventListener
                    this.ValidateTelemetry(true, (DependencyTelemetry)this.sentTelemetry.Single(), url, null, false, string.Empty, responseExpected: false);
                }
                else
                {
                    // https://github.com/Microsoft/ApplicationInsights-dotnet-server/issues/548
                    // End is fired before Begin, so EventSource doesn't track telemetry
                    Assert.IsFalse(this.sentTelemetry.Any());
                }
            }
        }

        private void ValidateTelemetry(bool diagnosticSource, DependencyTelemetry item, Uri url, WebRequest requestMsg, bool success, string resultCode, bool responseExpected = true, bool headersExpected = false, bool expectLegacyHeaders = false)
        {
            Assert.AreEqual(url, item.Data);

            if (url.Port == 80 || url.Port == 443)
            {
                Assert.AreEqual($"{url.Host}", item.Target);
            }
            else
            {
                Assert.AreEqual($"{url.Host}:{url.Port}", item.Target);
            }

            Assert.IsTrue(item.Duration > TimeSpan.FromMilliseconds(0), "Duration has to be positive");
            Assert.AreEqual(RemoteDependencyConstants.HTTP, item.Type, "HttpAny has to be dependency kind as it includes http and azure calls");
            Assert.IsTrue(
                DateTime.UtcNow.Subtract(item.Timestamp.UtcDateTime).TotalMilliseconds <
                TimeSpan.FromMinutes(1).TotalMilliseconds,
                "timestamp < now");
            Assert.IsTrue(
                item.Timestamp.Subtract(DateTime.UtcNow).TotalMilliseconds >
                -TimeSpan.FromMinutes(1).TotalMilliseconds,
                "now - 1 min < timestamp");
            Assert.AreEqual(resultCode, item.ResultCode);
            Assert.AreEqual(success, item.Success);

            Assert.AreEqual(Activity.Current?.Id, item.Context.Operation.ParentId);
            Assert.IsTrue(item.Id.StartsWith('|' + item.Context.Operation.Id + '.'));

            if (diagnosticSource)
            {
                this.operationDetailsInitializer.ValidateOperationDetailsDesktop(item, responseExpected, headersExpected);
                this.ValidateTelemetryForDiagnosticSource(item, url, requestMsg, expectLegacyHeaders);
            }
            else
            {
                this.ValidateTelemetryForEventSource(item, url, requestMsg);
            }
        }

        private void ValidateTelemetryForDiagnosticSource(DependencyTelemetry item, Uri url, WebRequest requestMsg, bool expectLegacyHeaders)
        {
            var expectedMethod = requestMsg != null ? requestMsg.Method : "GET";
            Assert.AreEqual(expectedMethod + " " + url.AbsolutePath, item.Name);

            Assert.AreEqual(
                SdkVersionHelper.GetExpectedSdkVersion(typeof(DependencyTrackingTelemetryModule), "rdddsd:"),
                item.Context.GetInternalContext().SdkVersion);

            var requestId = item.Id;

            if (requestMsg != null)
            {
                Assert.AreEqual(requestId, requestMsg.Headers[RequestResponseHeaders.RequestIdHeader]);

                if (expectLegacyHeaders)
                {
                    Assert.AreEqual(requestId, requestMsg.Headers[RequestResponseHeaders.StandardParentIdHeader]);
                    Assert.AreEqual(item.Context.Operation.Id, requestMsg.Headers[RequestResponseHeaders.StandardRootIdHeader]);
                }
                else
                {
                    Assert.IsNull(requestMsg.Headers[RequestResponseHeaders.StandardParentIdHeader]);
                    Assert.IsNull(requestMsg.Headers[RequestResponseHeaders.StandardRootIdHeader]);
                }

                if (Activity.Current != null)
                {
                    var correlationContextHeader = requestMsg.Headers[RequestResponseHeaders.CorrelationContextHeader]
                        .Split(',');

                    var baggage = Activity.Current.Baggage.Select(kvp => $"{kvp.Key}={kvp.Value}").ToArray();
                    Assert.AreEqual(baggage.Length, correlationContextHeader.Length);

                    foreach (var baggageItem in baggage)
                    {
                        Assert.IsTrue(correlationContextHeader.Contains(baggageItem));
                    }
                }
                else
                {
                    Assert.IsNull(requestMsg.Headers[RequestResponseHeaders.CorrelationContextHeader]);
                }
            }
        }

        private void ValidateTelemetryForEventSource(DependencyTelemetry item, Uri url, WebRequest requestMsg)
        {
            Assert.AreEqual(url.AbsolutePath, item.Name);

            Assert.AreEqual(
                SdkVersionHelper.GetExpectedSdkVersion(typeof(DependencyTrackingTelemetryModule), "rddf:"),
                item.Context.GetInternalContext().SdkVersion);

            if (requestMsg != null)
            {
                Assert.IsNull(requestMsg.Headers[RequestResponseHeaders.RequestIdHeader]);
                Assert.IsNull(requestMsg.Headers[RequestResponseHeaders.StandardParentIdHeader]);
                Assert.IsNull(requestMsg.Headers[RequestResponseHeaders.StandardRootIdHeader]);
                Assert.IsNull(requestMsg.Headers[RequestResponseHeaders.CorrelationContextHeader]);
            }
        }

        private DependencyTrackingTelemetryModule CreateDependencyTrackingModule(bool enableDiagnosticSource, bool injectLegacyHeaders = false)
        {
            var module = new DependencyTrackingTelemetryModule();

            if (!enableDiagnosticSource)
            {
                module.DisableDiagnosticSourceInstrumentation = true;
            }

            module.EnableLegacyCorrelationHeadersInjection = injectLegacyHeaders;

            module.Initialize(this.config);
            Assert.AreEqual(enableDiagnosticSource, DependencyTableStore.IsDesktopHttpDiagnosticSourceActivated);

            return module;
        }

        private class LocalServer : IDisposable
        {
            private readonly HttpListener listener;
            private readonly CancellationTokenSource cts;

            public LocalServer(string url, Action<HttpListenerContext> onRequest = null)
            {
                this.listener = new HttpListener();
                this.listener.Prefixes.Add(url);
                this.listener.Start();
                this.cts = new CancellationTokenSource();

                Task.Run(
                    () =>
                    {
                        while (!this.cts.IsCancellationRequested)
                        {
                            HttpListenerContext context = this.listener.GetContext();
                            if (onRequest != null)
                            {
                                onRequest(context);
                            }
                            else
                            {
                                context.Response.StatusCode = 200;
                            }

                            context.Response.OutputStream.Close();
                            context.Response.Close();
                        }
                    },
                    this.cts.Token);
            }

            public void Dispose()
            {
                this.cts.Cancel(false);
                this.listener.Abort();
                ((IDisposable)this.listener).Dispose();
                this.cts.Dispose();
            }
        }
    }
}<|MERGE_RESOLUTION|>--- conflicted
+++ resolved
@@ -49,14 +49,7 @@
             this.sentTelemetry = new List<ITelemetry>();
             this.channel = new StubTelemetryChannel
             {
-<<<<<<< HEAD
-                OnSend = telemetry =>
-                {
-                    this.sentTelemetry.Add(telemetry);
-                },
-=======
                 OnSend = telemetry => this.sentTelemetry.Add(telemetry),
->>>>>>> 5661ec98
                 EndpointAddress = FakeProfileApiEndpoint
             };
 
@@ -73,21 +66,8 @@
             };
 
             this.config.TelemetryInitializers.Add(new OperationCorrelationTelemetryInitializer());
-<<<<<<< HEAD
-            this.config.TelemetryInitializers.Add(new StubTelemetryInitializer
-            {
-                OnInitialize = telemetry =>
-                {
-                    var depTelemetry = telemetry as DependencyTelemetry;
-                    depTelemetry.TryGetOperationDetail(RemoteDependencyConstants.HttpRequestOperationDetailName, out this.request);
-                    depTelemetry.TryGetOperationDetail(RemoteDependencyConstants.HttpResponseOperationDetailName, out this.response);
-                    depTelemetry.TryGetOperationDetail(RemoteDependencyConstants.HttpResponseHeadersOperationDetailName, out this.responseHeaders);
-                }
-            });
-=======
             this.config.TelemetryInitializers.Add(this.operationDetailsInitializer);
 
->>>>>>> 5661ec98
             DependencyTableStore.IsDesktopHttpDiagnosticSourceActivated = false;
         }
 
