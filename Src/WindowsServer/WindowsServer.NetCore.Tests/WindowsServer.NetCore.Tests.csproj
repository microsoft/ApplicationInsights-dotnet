--- conflicted
+++ resolved
@@ -24,11 +24,7 @@
   </PropertyGroup>
 
   <ItemGroup>
-<<<<<<< HEAD
-    <PackageReference Include="Microsoft.ApplicationInsights" Version="2.8.1" />
-=======
     <PackageReference Include="Microsoft.ApplicationInsights" Version="2.9.0-beta1" />
->>>>>>> 5661ec98
     <PackageReference Include="Microsoft.AspNetCore.Hosting.Abstractions" Version="1.1.2" />
     <PackageReference Include="Microsoft.AspNetCore.Server.Kestrel" Version="1.1.2" />
     <PackageReference Include="Microsoft.NET.Test.Sdk" Version="15.6.0" />
