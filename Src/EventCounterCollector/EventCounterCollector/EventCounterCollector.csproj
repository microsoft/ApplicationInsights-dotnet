<Project Sdk="Microsoft.NET.Sdk">
  <Import Project="..\..\Product.props" />

  <PropertyGroup>
    <RootNamespace>Microsoft.ApplicationInsights.Extensibility.EventCounterCollector</RootNamespace>
    <AssemblyName>Microsoft.AI.EventCounterCollector</AssemblyName>
    <DocumentationFile>$(OutputPath)\$(AssemblyName).XML</DocumentationFile>
    <TargetFrameworks>netstandard2.0</TargetFrameworks>
  </PropertyGroup>

  <PropertyGroup>
    <!--Nupkg properties-->
    <PackageId>Microsoft.ApplicationInsights.EventCounterCollector</PackageId>
    <Title>Application Insights Event Counter Collector</Title>
    <Description>Application Insights Event Counter Collector allows you to send data sent from EventCounters to Application Insights. Privacy statement: https://go.microsoft.com/fwlink/?LinkId=512156</Description>
    <PackageTags>Azure Monitoring Analytics ApplicationInsights Telemetry ASP.NET aspnetcore Web Azure Server Services ASPX Websites Event Counters Performance Collection</PackageTags>
  </PropertyGroup>

  <ItemGroup Condition=" '$(Configuration)' == 'Release' And $(OS) == 'Windows_NT'">
    <!--Analyzers-->
    <PackageReference Include="Desktop.Analyzers" Version="1.1.0">
      <PrivateAssets>All</PrivateAssets>
    </PackageReference>
    <PackageReference Include="StyleCop.Analyzers" Version="1.1.118">
      <PrivateAssets>All</PrivateAssets>
    </PackageReference>
    <PackageReference Include="Microsoft.CodeAnalysis.FxCopAnalyzers" Version="2.9.2">
      <PrivateAssets>All</PrivateAssets>
    </PackageReference>
  </ItemGroup>

  <ItemGroup>
    <!--Build Infrastructure-->
    <PackageReference Include="MicroBuild.Core" Version="0.3.0">
      <PrivateAssets>All</PrivateAssets>
    </PackageReference>
  </ItemGroup>

  <ItemGroup>
    <!--Common Dependencies-->
<<<<<<< HEAD
    <PackageReference Include="Microsoft.ApplicationInsights" Version="2.11.0" />
=======
    <PackageReference Include="Microsoft.ApplicationInsights" Version="2.12.0-beta1-build4530" />
>>>>>>> 763d8b9d
  </ItemGroup>

  <Import Project="..\..\..\Src\Common\Common.projitems" Label="Shared" />
  <Import Project="$([MSBuild]::GetDirectoryNameOfFileAbove($(MSBuildThisFileDirectory), 'Common.targets'))\Common.targets" />

</Project><|MERGE_RESOLUTION|>--- conflicted
+++ resolved
@@ -38,11 +38,7 @@
 
   <ItemGroup>
     <!--Common Dependencies-->
-<<<<<<< HEAD
-    <PackageReference Include="Microsoft.ApplicationInsights" Version="2.11.0" />
-=======
     <PackageReference Include="Microsoft.ApplicationInsights" Version="2.12.0-beta1-build4530" />
->>>>>>> 763d8b9d
   </ItemGroup>
 
   <Import Project="..\..\..\Src\Common\Common.projitems" Label="Shared" />
