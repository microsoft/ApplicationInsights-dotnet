{
<<<<<<< HEAD
    /* Click to learn more about project.json  http://go.microsoft.com/fwlink/?LinkID=517074 */
    "webroot": "wwwroot",
    "version": "1.0.0-*",
    "dependencies": {
        "EntityFramework.SqlServer": "7.0.0-beta4-*",
        "EntityFramework.SqlServer.Design": "7.0.0-beta4-*",
        "EntityFramework.Core": "7.0.0-beta4-*",
        "EntityFramework.Commands": "7.0.0-beta4-*",
        "Microsoft.AspNet.Mvc": "6.0.0-beta4-*",
        "Microsoft.AspNet.Diagnostics": "1.0.0-beta4-*",
        "Microsoft.AspNet.Diagnostics.Entity": "7.0.0-beta4-*",
        "Microsoft.AspNet.Identity.EntityFramework": "3.0.0-beta4-*",
        "Microsoft.AspNet.Server.IIS": "1.0.0-beta4-*",
        "Microsoft.AspNet.Server.WebListener": "1.0.0-beta4-*",
        "Microsoft.AspNet.StaticFiles": "1.0.0-beta4-*",
        "Microsoft.Framework.ConfigurationModel.Json": "1.0.0-beta4-*",
        "Microsoft.Framework.CodeGenerators.Mvc": "1.0.0-beta4-*",
        "Microsoft.Framework.Logging": "1.0.0-beta4-*",
        "Microsoft.Framework.Logging.Console": "1.0.0-beta4-*",
        "Microsoft.VisualStudio.Web.BrowserLink.Loader": "14.0.0-beta3",
        "Microsoft.ApplicationInsights.AspNet": "0.30.0.1-beta",
        "FunctionalTestUtils": "1.0.0-*",
        "xunit.runner.aspnet": "2.0.0-aspnet-beta4-10239",
        "Microsoft.AspNet.Mvc.WebApiCompatShim": "6.0.0-beta4-*",
        "System.Runtime": "4.0.20-beta-*",
        "Microsoft.Framework.Runtime": "1.0.0-beta4-*",
    },
    "commands": {
        /* Change the port number when you are self hosting this application */
        "web": "Microsoft.AspNet.Hosting --server Microsoft.AspNet.Server.WebListener --server.urls http://localhost:5000",
        "gen": "Microsoft.Framework.CodeGeneration",
        "ef": "EntityFramework.Commands",
        "test": "xunit.runner.aspnet"
    },
    "frameworks": {
        "dnx451": {
            "dependencies": {
                "System.Runtime": "4.0.20-beta-*"
            }
        },
        "dnxcore50": {
        }
    },
    "exclude": [
        "wwwroot",
        "node_modules",
        "bower_components"
=======
  "webroot": "wwwroot",
  "userSecretsId": "aspnet5-Mvc6Framework45.FunctionalTests-42f45116-363a-40d3-9c44-bc58885d6e96",
  "version": "1.0.0-*",

  "dependencies": {
    "EntityFramework.SqlServer": "7.0.0-beta4",
    "EntityFramework.Commands": "7.0.0-beta4",
    "Microsoft.AspNet.Mvc": "6.0.0-beta4",
    "Microsoft.AspNet.Mvc.TagHelpers": "6.0.0-beta4",
    "Microsoft.AspNet.Authentication.Cookies": "1.0.0-beta4",
    "Microsoft.AspNet.Authentication.Facebook": "1.0.0-beta4",
    "Microsoft.AspNet.Authentication.Google": "1.0.0-beta4",
    "Microsoft.AspNet.Authentication.MicrosoftAccount": "1.0.0-beta4",
    "Microsoft.AspNet.Authentication.Twitter": "1.0.0-beta4",
    "Microsoft.AspNet.Diagnostics": "1.0.0-beta4",
    "Microsoft.AspNet.Diagnostics.Entity": "7.0.0-beta4",
    "Microsoft.AspNet.Identity.EntityFramework": "3.0.0-beta4",
    "Microsoft.AspNet.Server.IIS": "1.0.0-beta4",
    "Microsoft.AspNet.Server.WebListener": "1.0.0-beta4",
    "Microsoft.AspNet.StaticFiles": "1.0.0-beta4",
    "Microsoft.AspNet.Tooling.Razor": "1.0.0-beta4",
    "Microsoft.Framework.ConfigurationModel.Json": "1.0.0-beta4",
    "Microsoft.Framework.ConfigurationModel.UserSecrets": "1.0.0-beta4",
    "Microsoft.Framework.CodeGenerators.Mvc": "1.0.0-beta4",
    "Microsoft.Framework.Logging": "1.0.0-beta4",
    "Microsoft.Framework.Logging.Console": "1.0.0-beta4",
    "Microsoft.VisualStudio.Web.BrowserLink.Loader": "14.0.0-beta4",
    "Microsoft.ApplicationInsights.AspNet": "0.32.0-beta4",
    "FunctionalTestUtils": "1.0.0-*",
    "xunit.runner.aspnet": "2.0.0-aspnet-beta4-*"
  },

  "commands": {
    "web": "Microsoft.AspNet.Hosting --server Microsoft.AspNet.Server.WebListener --server.urls http://localhost:5000",
    "gen": "Microsoft.Framework.CodeGeneration",
    "ef": "EntityFramework.Commands"
  },

  "frameworks": {
    "dnx451": { },
    "dnxcore50": { }
  },

  "exclude": [
    "wwwroot",
    "node_modules",
    "bower_components"
  ],
  "publishExclude": [
    "node_modules",
    "bower_components",
    "**.xproj",
    "**.user",
    "**.vspscc"
  ],
  "scripts": {
    "postrestore": [
      "npm install",
      "node_modules/.bin/flatten-packages",
      "node_modules/.bin/bower install"
>>>>>>> 8bd3dbf0
    ],
    "prepare": [
      "node_modules/.bin/gulp copy" 
    ]
  }
}<|MERGE_RESOLUTION|>--- conflicted
+++ resolved
@@ -1,58 +1,9 @@
 {
-<<<<<<< HEAD
-    /* Click to learn more about project.json  http://go.microsoft.com/fwlink/?LinkID=517074 */
     "webroot": "wwwroot",
+  "userSecretsId": "aspnet5-Mvc6Framework45.FunctionalTests-42f45116-363a-40d3-9c44-bc58885d6e96",
     "version": "1.0.0-*",
+
     "dependencies": {
-        "EntityFramework.SqlServer": "7.0.0-beta4-*",
-        "EntityFramework.SqlServer.Design": "7.0.0-beta4-*",
-        "EntityFramework.Core": "7.0.0-beta4-*",
-        "EntityFramework.Commands": "7.0.0-beta4-*",
-        "Microsoft.AspNet.Mvc": "6.0.0-beta4-*",
-        "Microsoft.AspNet.Diagnostics": "1.0.0-beta4-*",
-        "Microsoft.AspNet.Diagnostics.Entity": "7.0.0-beta4-*",
-        "Microsoft.AspNet.Identity.EntityFramework": "3.0.0-beta4-*",
-        "Microsoft.AspNet.Server.IIS": "1.0.0-beta4-*",
-        "Microsoft.AspNet.Server.WebListener": "1.0.0-beta4-*",
-        "Microsoft.AspNet.StaticFiles": "1.0.0-beta4-*",
-        "Microsoft.Framework.ConfigurationModel.Json": "1.0.0-beta4-*",
-        "Microsoft.Framework.CodeGenerators.Mvc": "1.0.0-beta4-*",
-        "Microsoft.Framework.Logging": "1.0.0-beta4-*",
-        "Microsoft.Framework.Logging.Console": "1.0.0-beta4-*",
-        "Microsoft.VisualStudio.Web.BrowserLink.Loader": "14.0.0-beta3",
-        "Microsoft.ApplicationInsights.AspNet": "0.30.0.1-beta",
-        "FunctionalTestUtils": "1.0.0-*",
-        "xunit.runner.aspnet": "2.0.0-aspnet-beta4-10239",
-        "Microsoft.AspNet.Mvc.WebApiCompatShim": "6.0.0-beta4-*",
-        "System.Runtime": "4.0.20-beta-*",
-        "Microsoft.Framework.Runtime": "1.0.0-beta4-*",
-    },
-    "commands": {
-        /* Change the port number when you are self hosting this application */
-        "web": "Microsoft.AspNet.Hosting --server Microsoft.AspNet.Server.WebListener --server.urls http://localhost:5000",
-        "gen": "Microsoft.Framework.CodeGeneration",
-        "ef": "EntityFramework.Commands",
-        "test": "xunit.runner.aspnet"
-    },
-    "frameworks": {
-        "dnx451": {
-            "dependencies": {
-                "System.Runtime": "4.0.20-beta-*"
-            }
-        },
-        "dnxcore50": {
-        }
-    },
-    "exclude": [
-        "wwwroot",
-        "node_modules",
-        "bower_components"
-=======
-  "webroot": "wwwroot",
-  "userSecretsId": "aspnet5-Mvc6Framework45.FunctionalTests-42f45116-363a-40d3-9c44-bc58885d6e96",
-  "version": "1.0.0-*",
-
-  "dependencies": {
     "EntityFramework.SqlServer": "7.0.0-beta4",
     "EntityFramework.Commands": "7.0.0-beta4",
     "Microsoft.AspNet.Mvc": "6.0.0-beta4",
@@ -76,42 +27,41 @@
     "Microsoft.Framework.Logging.Console": "1.0.0-beta4",
     "Microsoft.VisualStudio.Web.BrowserLink.Loader": "14.0.0-beta4",
     "Microsoft.ApplicationInsights.AspNet": "0.32.0-beta4",
-    "FunctionalTestUtils": "1.0.0-*",
+        "FunctionalTestUtils": "1.0.0-*",
     "xunit.runner.aspnet": "2.0.0-aspnet-beta4-*"
-  },
+    },
 
-  "commands": {
-    "web": "Microsoft.AspNet.Hosting --server Microsoft.AspNet.Server.WebListener --server.urls http://localhost:5000",
-    "gen": "Microsoft.Framework.CodeGeneration",
+    "commands": {
+        "web": "Microsoft.AspNet.Hosting --server Microsoft.AspNet.Server.WebListener --server.urls http://localhost:5000",
+        "gen": "Microsoft.Framework.CodeGeneration",
     "ef": "EntityFramework.Commands"
-  },
+    },
 
-  "frameworks": {
+    "frameworks": {
     "dnx451": { },
     "dnxcore50": { }
-  },
+    },
 
-  "exclude": [
-    "wwwroot",
-    "node_modules",
-    "bower_components"
-  ],
-  "publishExclude": [
-    "node_modules",
-    "bower_components",
+    "exclude": [
+        "wwwroot",
+        "node_modules",
+        "bower_components"
+    ],
+    "publishExclude": [
+        "node_modules",
+        "bower_components",
     "**.xproj",
-    "**.user",
-    "**.vspscc"
-  ],
-  "scripts": {
+        "**.user",
+        "**.vspscc"
+    ],
+    "scripts": {
     "postrestore": [
       "npm install",
       "node_modules/.bin/flatten-packages",
       "node_modules/.bin/bower install"
->>>>>>> 8bd3dbf0
     ],
     "prepare": [
       "node_modules/.bin/gulp copy" 
     ]
-  }
+    }
 }