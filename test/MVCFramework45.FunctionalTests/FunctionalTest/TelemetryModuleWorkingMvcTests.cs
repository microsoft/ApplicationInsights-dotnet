--- conflicted
+++ resolved
@@ -12,25 +12,16 @@
         [Fact]
         public void TestBasicDependencyPropertiesAfterRequestingBasicPage()
         {
-<<<<<<< HEAD
 #if NET451
-            this.ValidateBasicDependency(assemblyName, "/Home/About/5");
+            this.ValidateBasicDependency(assemblyName, "/Home/About/5", InProcessServer.UseApplicationInsights);
 #endif
-=======
-            this.ValidateBasicDependency(assemblyName, "/Home/About/5", InProcessServer.UseApplicationInsights);
->>>>>>> c77fa93e
         }
 
         [Fact]
         public void TestIfPerformanceCountersAreCollected()
         {
-<<<<<<< HEAD
 #if NET451
-            ValidatePerformanceCountersAreCollected(assemblyName);
-=======
             ValidatePerformanceCountersAreCollected(assemblyName, InProcessServer.UseApplicationInsights);
-        }
->>>>>>> c77fa93e
 #endif
         }
     }
