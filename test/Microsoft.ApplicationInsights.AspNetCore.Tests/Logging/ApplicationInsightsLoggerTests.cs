--- conflicted
+++ resolved
@@ -27,11 +27,7 @@
                 isCorrectVersion = t.Context.GetInternalContext().SdkVersion.StartsWith(SdkVersionUtils.VersionPrefix);
             });
 
-<<<<<<< HEAD
-            ILogger logger = new ApplicationInsightsLogger("test", client, (s, l) => { return true; }, new ApplicationInsightsLoggerOptions());
-=======
             ILogger logger = new ApplicationInsightsLogger("test", client, (s, l) => { return true; }, null);
->>>>>>> 725a7bd3
             logger.LogTrace("This is a test.", new object[] { });
             Assert.True(isCorrectVersion);
         }
@@ -379,9 +375,6 @@
             logger.LogError(new EventId(22, "TestEvent"), exception, "Error: {EventName} {Message}", "ERROR", exception.Message);
         }
 
-<<<<<<< HEAD
-            ILogger logger = new ApplicationInsightsLogger("test", client, (s, l) => { return true; }, new ApplicationInsightsLoggerOptions());
-=======
         /// <summary>
         /// Tests that logging an exception results in not tracking an <see cref="ExceptionTelemetry"/> instance, when filter returns <c>false</c>.
         /// </summary>
@@ -392,16 +385,13 @@
             TelemetryClient client = CommonMocks.MockTelemetryClient((t) => trackedTelemetry = true);
 
             ILogger logger = new ApplicationInsightsLogger("test-category", client, (s, l) => { return false; }, defaultOptions);
->>>>>>> 725a7bd3
-            var exception = new Exception("This is an error");
+            var exception = new Exception("This is an error");
+
             logger.LogError(0, exception, "Error: " + exception.Message);
 
             Assert.False(trackedTelemetry);
         }
 
-        /// <summary>
-        /// Tests that logging an exception results in tracking a <see cref="TraceTelemetry"/> instance when ApplicationInsightsLoggerOptions.TrackExceptionsAsExceptionTelemetry is set to false.
-        /// </summary>
         [Fact]
         public void TestLoggerCreatesTraceTelemetryOnLoggedErrorWhenTrackExceptionsAsExceptionTelemetryIsSetToFalse()
         {
@@ -426,11 +416,7 @@
         [Fact]
         public void TestUninitializedLoggerDoesNotThrowExceptions()
         {
-<<<<<<< HEAD
-            ILogger logger = new ApplicationInsightsLogger("test", null, null, new ApplicationInsightsLoggerOptions());
-=======
             ILogger logger = new ApplicationInsightsLogger("test", null, null, null);
->>>>>>> 725a7bd3
             logger.LogTrace("This won't do anything.", new object[] { });
         }
     }
