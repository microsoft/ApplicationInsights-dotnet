﻿using Xunit;

[assembly: CollectionBehavior(DisableTestParallelization = true)]
namespace Microsoft.Extensions.DependencyInjection.Test
{
    using System;
    using System.Collections.Generic;
    using System.Diagnostics;
    using System.Linq;
    using System.Reflection;
    using Logging;
    using Microsoft.ApplicationInsights;
    using Microsoft.ApplicationInsights.AspNetCore;
    using Microsoft.ApplicationInsights.AspNetCore.Logging;
    using Microsoft.ApplicationInsights.AspNetCore.TelemetryInitializers;
    using Microsoft.ApplicationInsights.AspNetCore.Tests;
    using Microsoft.ApplicationInsights.Channel;
    using Microsoft.ApplicationInsights.DependencyCollector;
    using Microsoft.ApplicationInsights.Extensibility;
    using Microsoft.ApplicationInsights.AspNetCore.Extensions;
    using Microsoft.AspNetCore.Hosting;
    using Microsoft.AspNetCore.Hosting.Internal;
    using Microsoft.AspNetCore.Http;
    using Microsoft.AspNetCore.Http.Internal;
    using Microsoft.Extensions.Configuration;
    using Microsoft.Extensions.Options;

#if NET451 || NET46
    using ApplicationInsights.Extensibility.PerfCounterCollector;
    using ApplicationInsights.WindowsServer.TelemetryChannel;
    using ApplicationInsights.Extensibility.PerfCounterCollector.QuickPulse;
#endif

    public static class ApplicationInsightsExtensionsTests
    {
        /// <summary>Constant instrumentation key value for testintg.</summary>
        public const string TestInstrumentationKey = "11111111-2222-3333-4444-555555555555";
        private const string InstrumentationKeyFromConfig = "ApplicationInsights:InstrumentationKey";

        public static ServiceCollection GetServiceCollectionWithContextAccessor()
        {
            var services = new ServiceCollection();
            IHttpContextAccessor contextAccessor = new HttpContextAccessor();
            services.AddSingleton<IHttpContextAccessor>(contextAccessor);
            services.AddSingleton<IHostingEnvironment>(new HostingEnvironment());
            services.AddSingleton<DiagnosticListener>(new DiagnosticListener("TestListener"));
            return services;
        }

        public static class AddApplicationInsightsTelemetry
        {
            [Theory]
            [InlineData(typeof(ITelemetryInitializer), typeof(AzureWebAppRoleEnvironmentTelemetryInitializer), ServiceLifetime.Singleton)]
            [InlineData(typeof(ITelemetryInitializer), typeof(DomainNameRoleInstanceTelemetryInitializer), ServiceLifetime.Singleton)]
            [InlineData(typeof(ITelemetryInitializer), typeof(ComponentVersionTelemetryInitializer), ServiceLifetime.Singleton)]
            [InlineData(typeof(ITelemetryInitializer), typeof(ClientIpHeaderTelemetryInitializer), ServiceLifetime.Singleton)]
            [InlineData(typeof(ITelemetryInitializer), typeof(OperationNameTelemetryInitializer), ServiceLifetime.Singleton)]
            [InlineData(typeof(ITelemetryInitializer), typeof(SyntheticTelemetryInitializer), ServiceLifetime.Singleton)]
            [InlineData(typeof(ITelemetryInitializer), typeof(WebSessionTelemetryInitializer), ServiceLifetime.Singleton)]
            [InlineData(typeof(ITelemetryInitializer), typeof(WebUserTelemetryInitializer), ServiceLifetime.Singleton)]
            [InlineData(typeof(TelemetryConfiguration), null, ServiceLifetime.Singleton)]
            [InlineData(typeof(TelemetryClient), typeof(TelemetryClient), ServiceLifetime.Singleton)]
            public static void RegistersExpectedServices(Type serviceType, Type implementationType, ServiceLifetime lifecycle)
            {
                var services = CreateServicesAndAddApplicationinsightsTelemetry(null, null);
                ServiceDescriptor service = services.Single(s => s.ServiceType == serviceType && s.ImplementationType == implementationType);
                Assert.Equal(lifecycle, service.Lifetime);
            }

            [Theory]
            [InlineData(typeof(ITelemetryInitializer), typeof(AzureWebAppRoleEnvironmentTelemetryInitializer), ServiceLifetime.Singleton)]
            [InlineData(typeof(ITelemetryInitializer), typeof(DomainNameRoleInstanceTelemetryInitializer), ServiceLifetime.Singleton)]
            [InlineData(typeof(ITelemetryInitializer), typeof(ComponentVersionTelemetryInitializer), ServiceLifetime.Singleton)]
            [InlineData(typeof(ITelemetryInitializer), typeof(ClientIpHeaderTelemetryInitializer), ServiceLifetime.Singleton)]
            [InlineData(typeof(ITelemetryInitializer), typeof(OperationNameTelemetryInitializer), ServiceLifetime.Singleton)]
            [InlineData(typeof(ITelemetryInitializer), typeof(SyntheticTelemetryInitializer), ServiceLifetime.Singleton)]
            [InlineData(typeof(ITelemetryInitializer), typeof(WebSessionTelemetryInitializer), ServiceLifetime.Singleton)]
            [InlineData(typeof(ITelemetryInitializer), typeof(WebUserTelemetryInitializer), ServiceLifetime.Singleton)]
            [InlineData(typeof(TelemetryConfiguration), null, ServiceLifetime.Singleton)]
            [InlineData(typeof(TelemetryClient), typeof(TelemetryClient), ServiceLifetime.Singleton)]
            public static void RegistersExpectedServicesOnlyOnce(Type serviceType, Type implementationType, ServiceLifetime lifecycle)
            {
                var services = GetServiceCollectionWithContextAccessor();
                services.AddApplicationInsightsTelemetry();
                services.AddApplicationInsightsTelemetry();
                ServiceDescriptor service = services.Single(s => s.ServiceType == serviceType && s.ImplementationType == implementationType);
                Assert.Equal(lifecycle, service.Lifetime);
            }

            [Fact]
            public static void DoesNotThrowWithoutInstrumentationKey()
            {
                var services = CreateServicesAndAddApplicationinsightsTelemetry(null, null);
            }

            [Fact]
            public static void RegistersTelemetryConfigurationFactoryMethodThatCreatesDefaultInstance()
            {
                var services = CreateServicesAndAddApplicationinsightsTelemetry(null, null);

                IServiceProvider serviceProvider = services.BuildServiceProvider();
                var telemetryConfiguration = serviceProvider.GetTelemetryConfiguration();
                Assert.Contains(telemetryConfiguration.TelemetryInitializers, t => t is OperationNameTelemetryInitializer);
            }

            /// <summary>
            /// Tests that the instrumentation key configuration can be read from a JSON file by the configuration factory.
            /// </summary>
            [Fact]
            public static void RegistersTelemetryConfigurationFactoryMethodThatReadsInstrumentationKeyFromConfiguration()
            {
                var services = CreateServicesAndAddApplicationinsightsTelemetry("content\\config-instrumentation-key.json", null);

                IServiceProvider serviceProvider = services.BuildServiceProvider();
                var telemetryConfiguration = serviceProvider.GetTelemetryConfiguration();
                Assert.Equal(TestInstrumentationKey, telemetryConfiguration.InstrumentationKey);
            }

            /// <summary>
            /// Tests that the Active configuration singleton is used as the telemetry configuration instance by the configuration factory.
            /// This demonstrates that existing documentation for how to create a telemetry client and track custom events etc. works in ASP.NET 5
            /// when no ApplicationInsights.config file exists but a project.json file does exist which contains the instrumentation key.
            /// </summary>
            [Fact]
            public static void ConfigurationFactoryMethodUpdatesTheActiveConfigurationSingletonByDefault()
            {
                var services = CreateServicesAndAddApplicationinsightsTelemetry("content\\config-instrumentation-key.json", null);

                IServiceProvider serviceProvider = services.BuildServiceProvider();
                TelemetryConfiguration telemetryConfiguration = serviceProvider.GetTelemetryConfiguration();
                Assert.Equal(TestInstrumentationKey, TelemetryConfiguration.Active.InstrumentationKey);
            }

            [Fact]
            public static void RegistersTelemetryConfigurationFactoryMethodThatReadsDeveloperModeFromConfiguration()
            {
                var services = CreateServicesAndAddApplicationinsightsTelemetry("content\\config-developer-mode.json", null);

                IServiceProvider serviceProvider = services.BuildServiceProvider();
                var telemetryConfiguration = serviceProvider.GetTelemetryConfiguration();
                Assert.Equal(true, telemetryConfiguration.TelemetryChannel.DeveloperMode);
            }

            [Fact]
            public static void RegistersTelemetryConfigurationFactoryMethodThatReadsEndpointAddressFromConfiguration()
            {
                var services = CreateServicesAndAddApplicationinsightsTelemetry("content\\config-endpoint-address.json", null);

                IServiceProvider serviceProvider = services.BuildServiceProvider();
                var telemetryConfiguration = serviceProvider.GetTelemetryConfiguration();
                Assert.Equal("http://localhost:1234/v2/track/", telemetryConfiguration.TelemetryChannel.EndpointAddress);
            }

            [Fact]
            public static void RegistersTelemetryConfigurationFactoryMethodThatReadsInstrumentationKeyFromEnvironment()
            {
                var services = ApplicationInsightsExtensionsTests.GetServiceCollectionWithContextAccessor();
                services.AddSingleton<ITelemetryChannel>(new InMemoryChannel());
                Environment.SetEnvironmentVariable("APPINSIGHTS_INSTRUMENTATIONKEY", TestInstrumentationKey);
                var config = new ConfigurationBuilder().AddEnvironmentVariables().Build();
                try
                {
                    services.AddApplicationInsightsTelemetry(config);

                    IServiceProvider serviceProvider = services.BuildServiceProvider();
                    var telemetryConfiguration = serviceProvider.GetTelemetryConfiguration();
                    Assert.Equal(TestInstrumentationKey, telemetryConfiguration.InstrumentationKey);
                }
                finally
                {
                    Environment.SetEnvironmentVariable("APPINSIGHTS_INSTRUMENTATIONKEY", null);
                }
            }

            [Fact]
            public static void RegistersTelemetryConfigurationFactoryMethodThatReadsDeveloperModeFromEnvironment()
            {
                var services = ApplicationInsightsExtensionsTests.GetServiceCollectionWithContextAccessor();
                services.AddSingleton<ITelemetryChannel>(new InMemoryChannel());
                Environment.SetEnvironmentVariable("APPINSIGHTS_DEVELOPER_MODE", "true");
                var config = new ConfigurationBuilder().AddEnvironmentVariables().Build();
                try
                {
                    services.AddApplicationInsightsTelemetry(config);

                    IServiceProvider serviceProvider = services.BuildServiceProvider();
                    var telemetryConfiguration = serviceProvider.GetTelemetryConfiguration();
                    Assert.Equal(true, telemetryConfiguration.TelemetryChannel.DeveloperMode);
                }
                finally
                {
                    Environment.SetEnvironmentVariable("APPINSIGHTS_DEVELOPER_MODE", null);
                }
            }

            [Fact]
            public static void RegistersTelemetryConfigurationFactoryMethodThatReadsEndpointAddressFromEnvironment()
            {
                var services = ApplicationInsightsExtensionsTests.GetServiceCollectionWithContextAccessor();
                services.AddSingleton<ITelemetryChannel>(new InMemoryChannel());
                Environment.SetEnvironmentVariable("APPINSIGHTS_ENDPOINTADDRESS", "http://localhost:1234/v2/track/");
                var config = new ConfigurationBuilder().AddEnvironmentVariables().Build();
                try
                {
                    services.AddApplicationInsightsTelemetry(config);

                    IServiceProvider serviceProvider = services.BuildServiceProvider();
                    var telemetryConfiguration = serviceProvider.GetTelemetryConfiguration();
                    Assert.Equal("http://localhost:1234/v2/track/", telemetryConfiguration.TelemetryChannel.EndpointAddress);
                }
                finally
                {
                    Environment.SetEnvironmentVariable("APPINSIGHTS_ENDPOINTADDRESS", null);
                }
            }

            [Fact]
            public static void RegistersTelemetryConfigurationFactoryMethodThatPopulatesItWithTelemetryInitializersFromContainer()
            {
                var telemetryInitializer = new FakeTelemetryInitializer();
                var services = ApplicationInsightsExtensionsTests.GetServiceCollectionWithContextAccessor();
                services.AddSingleton<ITelemetryInitializer>(telemetryInitializer);
                services.AddSingleton<ITelemetryChannel>(new InMemoryChannel());

                services.AddApplicationInsightsTelemetry(new ConfigurationBuilder().Build());

                IServiceProvider serviceProvider = services.BuildServiceProvider();
                var telemetryConfiguration = serviceProvider.GetTelemetryConfiguration();
                Assert.Contains(telemetryInitializer, telemetryConfiguration.TelemetryInitializers);
            }

            [Fact]
            public static void RegistersTelemetryConfigurationFactoryMethodThatPopulatesItWithTelemetryChannelFromContainer()
            {
                var telemetryChannel = new FakeTelemetryChannel();
                var services = ApplicationInsightsExtensionsTests.GetServiceCollectionWithContextAccessor();
                services.AddSingleton<ITelemetryChannel>(telemetryChannel);

                services.AddApplicationInsightsTelemetry(new ConfigurationBuilder().Build());

                IServiceProvider serviceProvider = services.BuildServiceProvider();
                var telemetryConfiguration = serviceProvider.GetTelemetryConfiguration();
                Assert.Same(telemetryChannel, telemetryConfiguration.TelemetryChannel);
            }

            [Fact]
            public static void DoesNotOverrideDefaultTelemetryChannelIfTelemetryChannelServiceIsNotRegistered()
            {
                var services = CreateServicesAndAddApplicationinsightsTelemetry(null, null);
                IServiceProvider serviceProvider = services.BuildServiceProvider();
                var telemetryConfiguration = serviceProvider.GetTelemetryConfiguration();
                Assert.NotNull(telemetryConfiguration.TelemetryChannel);
            }

            [Fact]
            public static void RegistersTelemetryClientToGetTelemetryConfigurationFromContainerAndNotGlobalInstance()
            {
                ITelemetry sentTelemetry = null;
                var telemetryChannel = new FakeTelemetryChannel { OnSend = telemetry => sentTelemetry = telemetry };
                var services = CreateServicesAndAddApplicationinsightsTelemetry(null, null);
                IServiceProvider serviceProvider = services.BuildServiceProvider();
                var configuration = serviceProvider.GetTelemetryConfiguration();
                configuration.InstrumentationKey = Guid.NewGuid().ToString();
                ITelemetryChannel oldChannel = configuration.TelemetryChannel;
                try
                {
                    configuration.TelemetryChannel = telemetryChannel;

                    var telemetryClient = serviceProvider.GetRequiredService<TelemetryClient>();
                    telemetryClient.TrackEvent("myevent");

                    // We want to check that configuration from container was used but configuration is a private field so we check instrumentation key instead.
                    Assert.Equal(configuration.InstrumentationKey, sentTelemetry.Context.InstrumentationKey);
                }
                finally
                {
                    configuration.TelemetryChannel = oldChannel;
                }
            }

            [Fact]
            public static void AddApplicationInsightsTelemetryDoesNotThrowOnNullServiceOptions()
            {
                var services = CreateServicesAndAddApplicationinsightsTelemetry(null, "http://localhost:1234/v2/track/", null, false);
                IServiceProvider serviceProvider = services.BuildServiceProvider();
                var telemetryConfiguration = serviceProvider.GetTelemetryConfiguration();
            }

            [Fact]
            public static void AppApplicationInsightsTelemetryFromApplicationInsightsServiceOptionsCopiesAllSettings()
            {
                ServiceCollection services = ApplicationInsightsExtensionsTests.GetServiceCollectionWithContextAccessor();
                ApplicationInsightsServiceOptions options = new ApplicationInsightsServiceOptions()
                {
                    ApplicationVersion = "test",
                    DeveloperMode = true,
                    EnableAdaptiveSampling = false,
                    EnableAuthenticationTrackingJavaScript = false,
                    EnableDebugLogger = true,
                    EnableQuickPulseMetricStream = false,
                    EndpointAddress = "http://test",
                    InstrumentationKey = "test"
                };
                services.AddApplicationInsightsTelemetry(options);
                ApplicationInsightsServiceOptions servicesOptions = null;
                services.Configure((ApplicationInsightsServiceOptions o) =>
                {
                    servicesOptions = o;
                });

                IServiceProvider serviceProvider = services.BuildServiceProvider();
                TelemetryConfiguration telemetryConfiguration = serviceProvider.GetTelemetryConfiguration();

                Type optionsType = typeof(ApplicationInsightsServiceOptions);
                PropertyInfo[] properties = optionsType.GetProperties(BindingFlags.Public | BindingFlags.Instance);
                Assert.True(properties.Length > 0);
                foreach (PropertyInfo property in properties)
                {
                    Assert.Equal(property.GetValue(options).ToString(), property.GetValue(servicesOptions).ToString());
                }
            }


            [Fact]
            public static void RegistersTelemetryConfigurationFactoryMethodThatPopulatesItWithModulesFromContainer()
            {
                var services = CreateServicesAndAddApplicationinsightsTelemetry(null, null, null, false);
                IServiceProvider serviceProvider = services.BuildServiceProvider();
                var modules = serviceProvider.GetServices<ITelemetryModule>();
                Assert.NotNull(modules);

#if NET451 || NET46
                Assert.Equal(2, modules.Count());
                var perfCounterModule = services.FirstOrDefault<ServiceDescriptor>(t => t.ImplementationType == typeof(PerformanceCollectorModule));
                Assert.NotNull(perfCounterModule);
#else
                Assert.Equal(1, modules.Count());
#endif

                var dependencyModuleDescriptor = services.FirstOrDefault<ServiceDescriptor>(t => t.ImplementationFactory?.GetMethodInfo().ReturnType == typeof(DependencyTrackingTelemetryModule));
                Assert.NotNull(dependencyModuleDescriptor);

                var dependencyModule = modules.OfType<DependencyTrackingTelemetryModule>().Single();
                Assert.True(dependencyModule.ExcludeComponentCorrelationHttpHeadersOnDomains.Count > 0);
            }

            [Fact]
            public static void RegistersTelemetryConfigurationFactoryMethodThatPopulatesItWithTelemetryProcessorFactoriesFromContainer()
            {
                var services = ApplicationInsightsExtensionsTests.GetServiceCollectionWithContextAccessor();
                services.AddApplicationInsightsTelemetryProcessor<FakeTelemetryProcessor>();

                services.AddApplicationInsightsTelemetry(new ConfigurationBuilder().Build());

                IServiceProvider serviceProvider = services.BuildServiceProvider();
                var telemetryConfiguration = serviceProvider.GetTelemetryConfiguration();
                FakeTelemetryProcessor telemetryProcessor = telemetryConfiguration.TelemetryProcessors.OfType<FakeTelemetryProcessor>().FirstOrDefault();
                Assert.NotNull(telemetryProcessor);
                Assert.True(telemetryProcessor.IsInitialized);
            }

<<<<<<< HEAD
            [Fact]
            public static void AddApplicationInsightsTelemetryProcessorWithNullTelemetryProcessorTypeThrows()
            {
                var services = ApplicationInsightsExtensionsTests.GetServiceCollectionWithContextAccessor();
                Assert.Throws<ArgumentNullException>(() => services.AddApplicationInsightsTelemetryProcessor(null));
            }

            [Fact]
            public static void AddApplicationInsightsTelemetryProcessorWithNonTelemetryProcessorTypeThrows()
            {
                var services = ApplicationInsightsExtensionsTests.GetServiceCollectionWithContextAccessor();
                Assert.Throws<ArgumentException>(() => services.AddApplicationInsightsTelemetryProcessor(typeof(string)));
                Assert.Throws<ArgumentException>(() => services.AddApplicationInsightsTelemetryProcessor(typeof(ITelemetryProcessor)));
            }

#if NET451
=======
#if NET451 || NET46
>>>>>>> 1936d77d
            [Fact]
            public static void AddsAddaptiveSamplingServiceToTheConfigurationInFullFrameworkByDefault()
            {
                var exisitingProcessorCount = GetTelemetryProcessorsCountInConfiguration<AdaptiveSamplingTelemetryProcessor>(TelemetryConfiguration.Active);
                var services = CreateServicesAndAddApplicationinsightsTelemetry(null, "http://localhost:1234/v2/track/", null, false);
                IServiceProvider serviceProvider = services.BuildServiceProvider();
                var telemetryConfiguration = serviceProvider.GetTelemetryConfiguration();
                var updatedCount = GetTelemetryProcessorsCountInConfiguration<AdaptiveSamplingTelemetryProcessor>(telemetryConfiguration);
                Assert.Equal(updatedCount, exisitingProcessorCount + 1);
            }

            [Fact]
            public static void DoesNotAddSamplingToConfigurationIfExplicitlyControlledThroughParameter()
            {
                var exisitingProcessorCount = GetTelemetryProcessorsCountInConfiguration<AdaptiveSamplingTelemetryProcessor>(TelemetryConfiguration.Active);
                Action<ApplicationInsightsServiceOptions> serviceOptions = options => options.EnableAdaptiveSampling = false;
                var services = CreateServicesAndAddApplicationinsightsTelemetry(null, "http://localhost:1234/v2/track/", serviceOptions, false);
                IServiceProvider serviceProvider = services.BuildServiceProvider();
                var telemetryConfiguration = serviceProvider.GetTelemetryConfiguration();
                var updatedCount = GetTelemetryProcessorsCountInConfiguration<AdaptiveSamplingTelemetryProcessor>(telemetryConfiguration);
                Assert.Equal(updatedCount, exisitingProcessorCount);
            }

            [Fact]
            public static void AddsAddaptiveSamplingServiceToTheConfigurationInFullFrameworkWithServiceOptions()
            {
                var exisitingProcessorCount = GetTelemetryProcessorsCountInConfiguration<AdaptiveSamplingTelemetryProcessor>(TelemetryConfiguration.Active);
                Action<ApplicationInsightsServiceOptions> serviceOptions = options => options.EnableAdaptiveSampling = true;
                var services = CreateServicesAndAddApplicationinsightsTelemetry(null, "http://localhost:1234/v2/track/", serviceOptions, false);
                IServiceProvider serviceProvider = services.BuildServiceProvider();
                var telemetryConfiguration = serviceProvider.GetTelemetryConfiguration();
                var updatedCount =  GetTelemetryProcessorsCountInConfiguration<AdaptiveSamplingTelemetryProcessor>(telemetryConfiguration);
                Assert.Equal(updatedCount, exisitingProcessorCount + 1);
            }

            [Fact]
            public static void AddsServerTelemetryChannelInFullFramework()
            {
                var services = CreateServicesAndAddApplicationinsightsTelemetry(null, "http://localhost:1234/v2/track/", null, false);
                IServiceProvider serviceProvider = services.BuildServiceProvider();
                var telemetryConfiguration = serviceProvider.GetTelemetryConfiguration();
                Assert.Equal(telemetryConfiguration.TelemetryChannel.GetType(), typeof(ServerTelemetryChannel));
            }

            [Fact]
            public static void DoesNotOverWriteExistingChannelInFullFramework()
            {
                var services = ApplicationInsightsExtensionsTests.GetServiceCollectionWithContextAccessor();
                services.AddSingleton<ITelemetryChannel, InMemoryChannel>();
                var config = new ConfigurationBuilder().AddApplicationInsightsSettings(endpointAddress: "http://localhost:1234/v2/track/").Build();
                services.AddApplicationInsightsTelemetry(config);

                IServiceProvider serviceProvider = services.BuildServiceProvider();
                var telemetryConfiguration = serviceProvider.GetTelemetryConfiguration();
                Assert.Equal(telemetryConfiguration.TelemetryChannel.GetType(), typeof(InMemoryChannel));
            }

            [Fact]
            public static void AddsQuickPulseProcessorToTheConfigurationInFullFrameworkByDefault()
            {
                var exisitingProcessorCount = GetTelemetryProcessorsCountInConfiguration<QuickPulseTelemetryProcessor>(TelemetryConfiguration.Active);
                var services = CreateServicesAndAddApplicationinsightsTelemetry(null, "http://localhost:1234/v2/track/", null, false);
                IServiceProvider serviceProvider = services.BuildServiceProvider();
                var telemetryConfiguration = serviceProvider.GetTelemetryConfiguration();
                var updatedCount = GetTelemetryProcessorsCountInConfiguration<QuickPulseTelemetryProcessor>(telemetryConfiguration);
                Assert.Equal(updatedCount, exisitingProcessorCount + 1);
            }

            [Fact]
            public static void DoesNotAddQuickPulseProcessorToConfigurationIfExplicitlyControlledThroughParameter()
            {
                var exisitingProcessorCount = GetTelemetryProcessorsCountInConfiguration<QuickPulseTelemetryProcessor>(TelemetryConfiguration.Active);
                Action<ApplicationInsightsServiceOptions> serviceOptions = options => options.EnableQuickPulseMetricStream = false;
                var services = CreateServicesAndAddApplicationinsightsTelemetry(null, "http://localhost:1234/v2/track/", serviceOptions, false);
                IServiceProvider serviceProvider = services.BuildServiceProvider();
                var telemetryConfiguration = serviceProvider.GetTelemetryConfiguration();
                var updatedCount = GetTelemetryProcessorsCountInConfiguration<QuickPulseTelemetryProcessor>(telemetryConfiguration);
                Assert.Equal(updatedCount, exisitingProcessorCount);
            }

            [Fact]
            public static void AddsQuickPulseProcessorToTheConfigurationInFullFrameworkWithServiceOptions()
            {
                var exisitingProcessorCount = GetTelemetryProcessorsCountInConfiguration<QuickPulseTelemetryProcessor>(TelemetryConfiguration.Active);
                Action< ApplicationInsightsServiceOptions> serviceOptions = options => options.EnableQuickPulseMetricStream = true;
                var services = CreateServicesAndAddApplicationinsightsTelemetry(null, "http://localhost:1234/v2/track/", serviceOptions, false);
                IServiceProvider serviceProvider = services.BuildServiceProvider();
                var telemetryConfiguration = serviceProvider.GetTelemetryConfiguration();
                var updatedCount =  GetTelemetryProcessorsCountInConfiguration<QuickPulseTelemetryProcessor>(telemetryConfiguration);
                Assert.Equal(updatedCount, exisitingProcessorCount + 1);
            }

            [Fact]
            public static void ProcessorsAreNotAddedToTheConfigurationWithExistingNonServerChannel()
            {
                int exisitingProcessorCount = GetTelemetryProcessorsCountInConfiguration<QuickPulseTelemetryProcessor>(TelemetryConfiguration.Active);
                ServiceCollection services = CreateServicesAndAddApplicationinsightsTelemetry(null, "http://localhost:1234/v2/track/", null, true);
                IServiceProvider serviceProvider = services.BuildServiceProvider();
                TelemetryConfiguration telemetryConfiguration = serviceProvider.GetTelemetryConfiguration();
                int updatedCount =  GetTelemetryProcessorsCountInConfiguration<QuickPulseTelemetryProcessor>(telemetryConfiguration);
                Assert.Equal(updatedCount, exisitingProcessorCount);
            }
#endif
            private static int GetTelemetryProcessorsCountInConfiguration<T>(TelemetryConfiguration telemetryConfiguration)
            {
                return telemetryConfiguration.TelemetryProcessors.Where(processor => processor.GetType() == typeof(T)).Count();
            }

            [Fact]
            public static void LoggerCallbackIsInvoked()
            {
                var services = new ServiceCollection();
                services.AddSingleton<ApplicationInsightsLoggerEvents>();
                var serviceProvider = services.BuildServiceProvider();

                var loggerProvider = new MockLoggingFactory();

                bool firstLoggerCallback = false;
                bool secondLoggerCallback = false;

                loggerProvider.AddApplicationInsights(serviceProvider, (s, level) => true, () => firstLoggerCallback = true);
                loggerProvider.AddApplicationInsights(serviceProvider, (s, level) => true, () => secondLoggerCallback = true);

                Assert.True(firstLoggerCallback);
                Assert.False(secondLoggerCallback);
            }

            [Fact]
            public static void NullLoggerCallbackAlowed()
            {
                var services = new ServiceCollection();
                services.AddSingleton<ApplicationInsightsLoggerEvents>();
                var serviceProvider = services.BuildServiceProvider();

                var loggerProvider = new MockLoggingFactory();

                loggerProvider.AddApplicationInsights(serviceProvider, (s, level) => true, null);
                loggerProvider.AddApplicationInsights(serviceProvider, (s, level) => true, null);
            }
        }

        public static class AddApplicationInsightsSettings
        {
            [Fact]
            public static void RegistersTelemetryConfigurationFactoryMethodThatReadsInstrumentationKeyFromSettings()
            {
                var services = ApplicationInsightsExtensionsTests.GetServiceCollectionWithContextAccessor();
                services.AddSingleton<ITelemetryChannel>(new InMemoryChannel());
                var config = new ConfigurationBuilder().AddApplicationInsightsSettings(instrumentationKey: TestInstrumentationKey).Build();
                services.AddApplicationInsightsTelemetry(config);

                IServiceProvider serviceProvider = services.BuildServiceProvider();
                var telemetryConfiguration = serviceProvider.GetTelemetryConfiguration();
                Assert.Equal(TestInstrumentationKey, telemetryConfiguration.InstrumentationKey);
            }

            [Fact]
            public static void RegistersTelemetryConfigurationFactoryMethodThatReadsDeveloperModeFromSettings()
            {
                var services = ApplicationInsightsExtensionsTests.GetServiceCollectionWithContextAccessor();
                services.AddSingleton<ITelemetryChannel>(new InMemoryChannel());
                var config = new ConfigurationBuilder().AddApplicationInsightsSettings(developerMode: true).Build();
                services.AddApplicationInsightsTelemetry(config);

                IServiceProvider serviceProvider = services.BuildServiceProvider();
                var telemetryConfiguration = serviceProvider.GetTelemetryConfiguration();
                Assert.Equal(true, telemetryConfiguration.TelemetryChannel.DeveloperMode);
            }

            [Fact]
            public static void RegistersTelemetryConfigurationFactoryMethodThatReadsEndpointAddressFromSettings()
            {
                var services = CreateServicesAndAddApplicationinsightsTelemetry(null, "http://localhost:1234/v2/track/");
                IServiceProvider serviceProvider = services.BuildServiceProvider();
                var telemetryConfiguration = serviceProvider.GetTelemetryConfiguration();
                Assert.Equal("http://localhost:1234/v2/track/", telemetryConfiguration.TelemetryChannel.EndpointAddress);
            }

        }

        public static TelemetryConfiguration GetTelemetryConfiguration(this IServiceProvider serviceProvider)
        {
            return serviceProvider.GetRequiredService<IOptions<TelemetryConfiguration>>().Value;
        }

        public static ServiceCollection CreateServicesAndAddApplicationinsightsTelemetry(string jsonPath, string channelEndPointAddress, Action<ApplicationInsightsServiceOptions> serviceOptions = null, bool addChannel = true)
        {
            var services = ApplicationInsightsExtensionsTests.GetServiceCollectionWithContextAccessor();
            if (addChannel)
            {
                services.AddSingleton<ITelemetryChannel>(new InMemoryChannel());
            }
            IConfigurationRoot config = null;

            if (jsonPath != null)
            {
                config = new ConfigurationBuilder().AddJsonFile(jsonPath).Build();
            }
            else  if (channelEndPointAddress != null)
            {
                config = new ConfigurationBuilder().AddApplicationInsightsSettings(endpointAddress: channelEndPointAddress).Build();
            }
            else
            {
                config = new ConfigurationBuilder().Build();
            }

            services.AddApplicationInsightsTelemetry(config);
            if (serviceOptions != null)
            {
                services.Configure(serviceOptions);
            }
            return services;
        }

        private class MockLoggingFactory : ILoggerFactory
        {
            public void Dispose()
            {
            }

            public ILogger CreateLogger(string categoryName)
            {
                return null;
            }

            public void AddProvider(ILoggerProvider provider)
            {
            }
        }
    }
}<|MERGE_RESOLUTION|>--- conflicted
+++ resolved
@@ -359,7 +359,6 @@
                 Assert.True(telemetryProcessor.IsInitialized);
             }
 
-<<<<<<< HEAD
             [Fact]
             public static void AddApplicationInsightsTelemetryProcessorWithNullTelemetryProcessorTypeThrows()
             {
@@ -375,10 +374,7 @@
                 Assert.Throws<ArgumentException>(() => services.AddApplicationInsightsTelemetryProcessor(typeof(ITelemetryProcessor)));
             }
 
-#if NET451
-=======
 #if NET451 || NET46
->>>>>>> 1936d77d
             [Fact]
             public static void AddsAddaptiveSamplingServiceToTheConfigurationInFullFrameworkByDefault()
             {
