--- conflicted
+++ resolved
@@ -108,11 +108,7 @@
             string instrumentationKey,
             string configurationETag,
             string authApiKey,
-<<<<<<< HEAD
-            string aadToken,
-=======
             string authToken,
->>>>>>> d0ce00d1
             out CollectionConfigurationInfo configurationInfo,
             CollectionConfigurationError[] collectionConfigurationErrors)
         {
