﻿namespace Microsoft.ApplicationInsights.DataContracts
{
    using System;
    using System.Collections.Concurrent;
    using System.Collections.Generic;
    using System.Diagnostics;
    using System.Threading;
    using Microsoft.ApplicationInsights.Channel;
    using Microsoft.ApplicationInsights.Extensibility;
    using Microsoft.ApplicationInsights.Extensibility.Implementation;

    /// <summary>
    /// Represents a context for sending telemetry to the Application Insights service.
    /// <a href="https://go.microsoft.com/fwlink/?linkid=525722#telemetrycontext">Learn more</a>
    /// </summary>
    public sealed class TelemetryContext
    {
        /// <summary>
        /// Value for the flag that indicates that server should not store IP address from incoming events.
        /// </summary>
        public const long FlagDropIdentifiers = 0x200000;
        internal IDictionary<string, string> GlobalPropertiesValue;
        internal IDictionary<string, string> PropertiesValue;
        private readonly InternalContext internalContext = new InternalContext();
        private string instrumentationKey;

        private IDictionary<string, Tuple<bool, object>> rawObjects;
        private ComponentContext component;
        private DeviceContext device;
        private CloudContext cloud;
        private SessionContext session;
        private UserContext user;
        private OperationContext operation;
        private LocationContext location;
               
        /// <summary>
        /// Initializes a new instance of the <see cref="TelemetryContext"/> class.
        /// </summary>
        public TelemetryContext()
            : this(null, null)
        {
        }

        internal TelemetryContext(IDictionary<string, string> properties)
            : this(properties, null)
        {
        }

        internal TelemetryContext(IDictionary<string, string> properties, IDictionary<string, string> globalProperties)
        {
            this.PropertiesValue = properties;
            this.GlobalPropertiesValue = globalProperties;
        }
    
        /// <summary>
        /// Gets or sets the default instrumentation key for all <see cref="ITelemetry"/> objects logged in this <see cref="TelemetryContext"/>.
        /// </summary>
        /// <remarks>
        /// By default, this property is initialized with the <see cref="TelemetryConfiguration.InstrumentationKey"/> value
        /// of the <see cref="TelemetryConfiguration.Active"/> instance of <see cref="TelemetryConfiguration"/>. You can specify it
        /// for all telemetry tracked via a particular <see cref="TelemetryClient"/> or for a specific <see cref="ITelemetry"/>
        /// instance.
        /// </remarks>
        public string InstrumentationKey
        {
            get { return this.instrumentationKey ?? string.Empty; }
            set { Property.Set(ref this.instrumentationKey, value); }
        }

        /// <summary> 
        /// Gets or sets flags which controls events priority and endpoint behavior.
        /// </summary> 
        public long Flags { get; set; }

        /// <summary>
        /// Gets the object describing the component tracked by this <see cref="TelemetryContext"/>.
        /// </summary>
        public ComponentContext Component
        {
            get { return LazyInitializer.EnsureInitialized(ref this.component, () => new ComponentContext()); }
        }

        /// <summary>
        /// Gets the object describing the device tracked by this <see cref="TelemetryContext"/>.
        /// </summary>
        public DeviceContext Device
        {
#pragma warning disable CS0618 // Type or member is obsolete
            get { return LazyInitializer.EnsureInitialized(ref this.device, () => new DeviceContext(this.Properties)); }
#pragma warning restore CS0618 // Type or member is obsolete
        }

        /// <summary>
        /// Gets the object describing the cloud tracked by this <see cref="TelemetryContext"/>.
        /// </summary>
        public CloudContext Cloud
        {
            get { return LazyInitializer.EnsureInitialized(ref this.cloud, () => new CloudContext()); }
        }

        /// <summary>
        /// Gets the object describing a user session tracked by this <see cref="TelemetryContext"/>.
        /// </summary>
        public SessionContext Session
        {
            get { return LazyInitializer.EnsureInitialized(ref this.session, () => new SessionContext()); }
        }

        /// <summary>
        /// Gets the object describing a user tracked by this <see cref="TelemetryContext"/>.
        /// </summary>
        public UserContext User
        {
            get { return LazyInitializer.EnsureInitialized(ref this.user, () => new UserContext()); }
        }

        /// <summary>
        /// Gets the object describing a operation tracked by this <see cref="TelemetryContext"/>.
        /// <a href="https://go.microsoft.com/fwlink/?linkid=525722#operationcontext">Learn more</a>
        /// </summary>
        public OperationContext Operation
        {
            get { return LazyInitializer.EnsureInitialized(ref this.operation, () => new OperationContext()); }
        }

        /// <summary>
        /// Gets the object describing a location tracked by this <see cref="TelemetryContext" />.
        /// </summary>
        public LocationContext Location
        {
            get { return LazyInitializer.EnsureInitialized(ref this.location, () => new LocationContext()); }
        }

        /// <summary>
        /// Gets a dictionary of application-defined property values.
        /// <a href="https://go.microsoft.com/fwlink/?linkid=525722#properties">Learn more</a>
        /// </summary>        
        [Obsolete("Use GlobalProperties to set global level properties. For properties at item level, use ISupportProperties.Properties.")]
        public IDictionary<string, string> Properties
        {
            get { return LazyInitializer.EnsureInitialized(ref this.PropertiesValue, () => new ConcurrentDictionary<string, string>()); }
        }

        /// <summary>
        /// Gets a dictionary of application-defined property values which are global in scope.
        /// Future SDK versions could serialize this separately from the item level properties.
        /// <a href="https://go.microsoft.com/fwlink/?linkid=525722#properties">Learn more</a>
        /// </summary>
        public IDictionary<string, string> GlobalProperties
        {
<<<<<<< HEAD
            get { return LazyInitializer.EnsureInitialized(ref this.GlobalPropertiesValue, () => new ConcurrentDictionary<string, string>()); }
=======
            get { return this.globalProperties; }
        }      

        internal InternalContext Internal => this.internalContext;

        /// <summary>
        /// Gets a dictionary of context tags.
        /// </summary>
        internal IDictionary<string, string> SanitizedTags
        {
            get
            {
                var result = new Dictionary<string, string>();
                this.component?.UpdateTags(result);
                this.device?.UpdateTags(result);
                this.cloud?.UpdateTags(result);
                this.session?.UpdateTags(result);
                this.user?.UpdateTags(result);
                this.operation?.UpdateTags(result);
                this.location?.UpdateTags(result);
                this.Internal.UpdateTags(result);
                return result;
            }
>>>>>>> ca11bda1
        }

        /// <summary>
        /// Gets the RawObjects, instantiating if needed.
        /// </summary>
        private IDictionary<string, Tuple<bool, object>> RawObjects => LazyInitializer.EnsureInitialized(ref this.rawObjects, () => new ConcurrentDictionary<string, Tuple<bool, object>>());

        /// <summary>
        /// Returns the state object with the given key.
        /// to enhance DependencyTelemetry telemetry by <see cref="ITelemetryInitializer" /> implementations.
        /// Objects retrieved here are not automatically serialized and sent to the backend.
        /// They are shared (i.e not cloned) if multiple sinks are configured, so sinks should treat them as read-only.
        /// </summary>
        /// <param name="key">The key of the value to get.</param>
        /// <param name="rawObject">When this method returns, contains the object that has the specified key, or the default value of the type if the operation failed.</param>
        /// <returns>true if the key was found; otherwise, false.</returns>
        public bool TryGetRawObject(string key, out object rawObject)
        {
            // Avoid initializing the dictionary if it has not been initialized
            if (this.rawObjects == null)
            {
                rawObject = null;
                return false;
            }

            Tuple<bool, object> tuple;
            if (this.RawObjects.TryGetValue(key, out tuple))
            {
                rawObject = tuple.Item2;
                return true;
            }
            else
            {
                rawObject = null;
                return false;
            }
        }

        /// <summary>
        /// Sets the state object against the key specified.         
        /// Objects stored through this method are not automatically serialized and sent to the backend.
        /// They are shared (i.e not cloned) if multiple sinks are configured, so sinks should treat them as read-only.
        /// </summary>
        /// <param name="key">The key to store the detail against.</param>
        /// <param name="rawObject">Object to be stored.</param>
        /// <param name="destoryAfterTelemetryInitializers">Boolean flag indicating if this state should be destroyed after TelemetryInitializers are run.
        /// If set to true, then the object will not accessible in TelemetryProcessors and TelemetryChannel.</param>        
        public void StoreRawObject(string key, object rawObject, bool destoryAfterTelemetryInitializers = true)
        {
            this.RawObjects[key] = new Tuple<bool, object>(destoryAfterTelemetryInitializers, rawObject);
        }

        internal void SanitizeGlobalProperties()
        {
            this.GlobalPropertiesValue?.SanitizeProperties();
        }

        internal void ClearTempRawObjects()
        {
            // Avoid initializing the dictionary if it has not been initialized
            if (this.rawObjects == null)
            {
                return;
            }

            List<string> keysToCleanup = new List<string>();
            foreach (KeyValuePair<string, Tuple<bool, object>> kv in this.RawObjects)
            {
                if (kv.Value.Item1)
                {
                    keysToCleanup.Add(kv.Key);
                }
            }

            foreach (var keytoCleanup in keysToCleanup)
            {
                this.RawObjects.Remove(keytoCleanup);
            }
        }

        internal TelemetryContext DeepClone(IDictionary<string, string> properties)
        {
            Debug.Assert(properties != null, "properties parameter should not be null");
            var other = new TelemetryContext(properties);
            // This check avoids accessing the public accessor GlobalProperties
            // unless needed, to avoid the penality of ConcurrentDictionary instantiation.
            if (this.GlobalPropertiesValue != null)
            {
                Utils.CopyDictionary(this.GlobalProperties, other.GlobalProperties);
            }

            other.InstrumentationKey = this.InstrumentationKey;
            return other;
        }

        /// <summary>
        /// Initialize this instance's Context properties with the values from another TelemetryContext.
        /// First check that source is not null, then copy to this instance.
        /// Note that invoking the public getter instead of the private field will call the LazyInitializer.
        /// </summary>
        internal void Initialize(TelemetryContext source, string instrumentationKey)
        {
            Property.Initialize(ref this.instrumentationKey, instrumentationKey);

            this.Flags |= source.Flags;

            source.component?.CopyTo(this.Component);
            source.device?.CopyTo(this.Device);
            source.cloud?.CopyTo(this.Cloud);
            source.session?.CopyTo(this.Session);
            source.user?.CopyTo(this.User);
            source.operation?.CopyTo(this.Operation);
            source.location?.CopyTo(this.Location);
            source.Internal.CopyTo(this.Internal);
        }
    }
}<|MERGE_RESOLUTION|>--- conflicted
+++ resolved
@@ -148,11 +148,8 @@
         /// </summary>
         public IDictionary<string, string> GlobalProperties
         {
-<<<<<<< HEAD
             get { return LazyInitializer.EnsureInitialized(ref this.GlobalPropertiesValue, () => new ConcurrentDictionary<string, string>()); }
-=======
-            get { return this.globalProperties; }
-        }      
+        }
 
         internal InternalContext Internal => this.internalContext;
 
@@ -174,7 +171,6 @@
                 this.Internal.UpdateTags(result);
                 return result;
             }
->>>>>>> ca11bda1
         }
 
         /// <summary>
