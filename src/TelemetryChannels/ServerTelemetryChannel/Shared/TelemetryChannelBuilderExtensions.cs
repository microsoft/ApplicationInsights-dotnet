--- conflicted
+++ resolved
@@ -1,13 +1,9 @@
 ﻿namespace Microsoft.ApplicationInsights.WindowsServer.TelemetryChannel
 {
     using System;
-    using System.Collections.Generic;
-    using System.Text;
-<<<<<<< HEAD
-    using Microsoft.ApplicationInsights.WindowsServer.TelemetryChannel.Implementation;
-=======
+
     using Microsoft.ApplicationInsights.Extensibility.Implementation;
->>>>>>> 9f4c715f
+    using Microsoft.ApplicationInsights.WindowsServer.Channel.Implementation;
 
     /// <summary>
     /// Extension methods for <see cref="TelemetryProcessorChainBuilder"/>.
@@ -26,35 +22,35 @@
         }
 
         /// <summary>
-        /// Adds <see cref="AdaptiveSamplingTelemetryProcessor"/> to the <see cref="TelemetryChannelBuilder" />
+        /// Adds <see cref="AdaptiveSamplingTelemetryProcessor"/> to the <see cref="TelemetryProcessorChainBuilder" />
         /// </summary>
-        /// <param name="builder">Instance of <see cref="TelemetryChannelBuilder"/></param>
-        /// <return>Instance of <see cref="TelemetryChannelBuilder"/>.</return>
-        public static TelemetryChannelBuilder UseAdaptiveSampling(this TelemetryChannelBuilder builder)
+        /// <param name="builder">Instance of <see cref="TelemetryProcessorChainBuilder"/></param>
+        /// <return>Instance of <see cref="TelemetryProcessorChainBuilder"/>.</return>
+        public static TelemetryProcessorChainBuilder UseAdaptiveSampling(this TelemetryProcessorChainBuilder builder)
         {
             return builder.Use((next) => new AdaptiveSamplingTelemetryProcessor(next));
         }
 
         /// <summary>
-        /// Adds <see cref="AdaptiveSamplingTelemetryProcessor"/> to the <see cref="TelemetryChannelBuilder" />
+        /// Adds <see cref="AdaptiveSamplingTelemetryProcessor"/> to the <see cref="TelemetryProcessorChainBuilder" />
         /// </summary>
-        /// <param name="builder">Instance of <see cref="TelemetryChannelBuilder"/></param>
+        /// <param name="builder">Instance of <see cref="TelemetryProcessorChainBuilder"/></param>
         /// <param name="maxTelemetryItemsPerSecond">Maximum number of telemetry items to be generated on this application instance.</param>
-        /// <return>Instance of <see cref="TelemetryChannelBuilder"/>.</return>
-        public static TelemetryChannelBuilder UseAdaptiveSampling(this TelemetryChannelBuilder builder, double maxTelemetryItemsPerSecond)
+        /// <return>Instance of <see cref="TelemetryProcessorChainBuilder"/>.</return>
+        public static TelemetryProcessorChainBuilder UseAdaptiveSampling(this TelemetryProcessorChainBuilder builder, double maxTelemetryItemsPerSecond)
         {
             return builder.Use((next) => new AdaptiveSamplingTelemetryProcessor(next) { MaxTelemetryItemsPerSecond = maxTelemetryItemsPerSecond });
         }
 
         /// <summary>
-        /// Adds <see cref="AdaptiveSamplingTelemetryProcessor"/> to the <see cref="TelemetryChannelBuilder" />
+        /// Adds <see cref="AdaptiveSamplingTelemetryProcessor"/> to the <see cref="TelemetryProcessorChainBuilder" />
         /// </summary>
-        /// <param name="builder">Instance of <see cref="TelemetryChannelBuilder"/></param>
+        /// <param name="builder">Instance of <see cref="TelemetryProcessorChainBuilder"/></param>
         /// <param name="settings">Set of settings applicable to dynamic sampling percentage algorithm.</param>
         /// <param name="callback">Callback invoked every time sampling percentage evaluation occurs.</param>
-        /// <return>Instance of <see cref="TelemetryChannelBuilder"/>.</return>
-        public static TelemetryChannelBuilder UseAdaptiveSampling(
-            this TelemetryChannelBuilder builder, 
+        /// <return>Instance of <see cref="TelemetryProcessorChainBuilder"/>.</return>
+        public static TelemetryProcessorChainBuilder UseAdaptiveSampling(
+            this TelemetryProcessorChainBuilder builder, 
             SamplingPercentageEstimatorSettings settings,
             AdaptiveSamplingPercentageEvaluatedCallback callback)
         {
