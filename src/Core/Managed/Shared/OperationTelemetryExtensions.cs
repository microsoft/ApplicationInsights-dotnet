--- conflicted
+++ resolved
@@ -40,13 +40,9 @@
             // Stopwatch.GetTimestamp() is used (instead of ElapsedTicks) as it is thread-safe.
             telemetry.BeginTimeInTicks = timestamp;
 
-<<<<<<< HEAD
-            // RichPayloadEventSource.Log.ProcessOperationStart(telemetry);
-=======
 #if !CORE_PCL
             RichPayloadEventSource.Log.ProcessOperationStart(telemetry);
 #endif
->>>>>>> 212ec3eb
         }
 
         /// <summary>
@@ -117,13 +113,9 @@
                 telemetry.Timestamp = DateTimeOffset.UtcNow;
             }
 
-<<<<<<< HEAD
-            // RichPayloadEventSource.Log.ProcessOperationStop(telemetry);
-=======
 #if !CORE_PCL
             RichPayloadEventSource.Log.ProcessOperationStop(telemetry);
 #endif
->>>>>>> 212ec3eb
         }
     }
 }