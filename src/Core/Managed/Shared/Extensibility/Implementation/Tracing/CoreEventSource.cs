﻿namespace Microsoft.ApplicationInsights.Extensibility.Implementation.Tracing
{
#if NET40
    using Microsoft.Diagnostics.Tracing;
#endif
#if CORE_PCL || NET45 || NET46
    using System.Diagnostics.Tracing;
#endif

    [EventSource(Name = "Microsoft-ApplicationInsights-Core")]
    internal sealed class CoreEventSource : EventSource
    {
        public static readonly CoreEventSource Log = new CoreEventSource();

        private readonly ApplicationNameProvider nameProvider = new ApplicationNameProvider();

        public bool IsVerboseEnabled
        {
            [NonEvent]
            get
            {
                return Log.IsEnabled(EventLevel.Verbose, (EventKeywords)(-1));
            }
        }

        /// <summary>
        /// Logs the information when there operation to track is null.
        /// </summary>
        [Event(1, Message = "Operation object is null.", Level = EventLevel.Warning)]
        public void OperationIsNullWarning(string appDomainName = "Incorrect")
        {
            this.WriteEvent(1, this.nameProvider.Name);
        }

        /// <summary>
        /// Logs the information when there operation to stop does not match the current operation.
        /// </summary>
        [Event(2, Message = "Operation to stop does not match the current operation.", Level = EventLevel.Error)]
        public void InvalidOperationToStopError(string appDomainName = "Incorrect")
        {
            this.WriteEvent(2, this.nameProvider.Name);
        }

        [Event(
            3,
            Keywords = Keywords.VerboseFailure,
            Message = "[msg=Log verbose];[msg={0}]",
            Level = EventLevel.Verbose)]
        public void LogVerbose(string msg, string appDomainName = "Incorrect")
        {
            this.WriteEvent(
                3,
                msg ?? string.Empty,
                this.nameProvider.Name);
        }
        
        [Event(
            4,
            Keywords = Keywords.Diagnostics | Keywords.UserActionable,
            Message = "Diagnostics event throttling has been started for the event {0}",
            Level = EventLevel.Informational)]
        public void DiagnosticsEventThrottlingHasBeenStartedForTheEvent(
            string eventId,
            string appDomainName = "Incorrect")
        {
            this.WriteEvent(4, eventId ?? "NULL", this.nameProvider.Name);
        }

        [Event(
            5,
            Keywords = Keywords.Diagnostics | Keywords.UserActionable,
            Message = "Diagnostics event throttling has been reset for the event {0}, event was fired {1} times during last interval",
            Level = EventLevel.Informational)]
        public void DiagnosticsEventThrottlingHasBeenResetForTheEvent(
            int eventId,
            int executionCount,
            string appDomainName = "Incorrect")
        {
            this.WriteEvent(5, eventId, executionCount, this.nameProvider.Name);
        }

        [Event(
            6,
            Keywords = Keywords.Diagnostics,
            Message = "Scheduler timer dispose failure: {0}",
            Level = EventLevel.Warning)]
        public void DiagnoisticsEventThrottlingSchedulerDisposeTimerFailure(
            string exception,
            string appDomainName = "Incorrect")
        {
            this.WriteEvent(
                6, 
                exception ?? string.Empty,
                this.nameProvider.Name);
        }

        [Event(
            7,
            Keywords = Keywords.Diagnostics,
            Message = "A scheduler timer was created for the interval: {0}",
            Level = EventLevel.Verbose)]
        public void DiagnoisticsEventThrottlingSchedulerTimerWasCreated(
            string intervalInMilliseconds,
            string appDomainName = "Incorrect")
        {
            this.WriteEvent(7, intervalInMilliseconds ?? "NULL", this.nameProvider.Name);
        }

        [Event(
            8,
            Keywords = Keywords.Diagnostics,
            Message = "A scheduler timer was removed",
            Level = EventLevel.Verbose)]
        public void DiagnoisticsEventThrottlingSchedulerTimerWasRemoved(string appDomainName = "Incorrect")
        {
            this.WriteEvent(8, this.nameProvider.Name);
        }
        
        [Event(
            9,
            Message = "No Telemetry Configuration provided. Using the default TelemetryConfiguration.Active.",
            Level = EventLevel.Warning)]
        public void TelemetryClientConstructorWithNoTelemetryConfiguration(string appDomainName = "Incorrect")
        {
            this.WriteEvent(9, this.nameProvider.Name);
        }

        [Event(
            10,
            Message = "Value for property '{0}' of {1} was not found. Populating it by default.",
            Level = EventLevel.Verbose)]
        public void PopulateRequiredStringWithValue(string parameterName, string telemetryType, string appDomainName = "Incorrect")
        {
            this.WriteEvent(
                10, 
                parameterName ?? string.Empty, 
                telemetryType ?? string.Empty,
                this.nameProvider.Name);
        }

        [Event(
            11,
            Message = "Invalid duration for Telemetry. Setting it to '00:00:00'.",
            Level = EventLevel.Warning)]
        public void TelemetryIncorrectDuration(string appDomainName = "Incorrect")
        {
            this.WriteEvent(11, this.nameProvider.Name);
        }

        [Event(
           12,
           Message = "Telemetry tracking was disabled. Message is dropped.",
           Level = EventLevel.Verbose)]
        public void TrackingWasDisabled(string appDomainName = "Incorrect")
        {
            this.WriteEvent(12, this.nameProvider.Name);
        }

        [Event(
           13,
           Message = "Telemetry tracking was enabled. Messages are being logged.",
           Level = EventLevel.Verbose)]
        public void TrackingWasEnabled(string appDomainName = "Incorrect")
        {
            this.WriteEvent(13, this.nameProvider.Name);
        }

        [Event(
            14,
            Keywords = Keywords.ErrorFailure,
            Message = "[msg=Log Error];[msg={0}]",
            Level = EventLevel.Error)]
        public void LogError(string msg, string appDomainName = "Incorrect")
        {
            this.WriteEvent(
                14, 
                msg ?? string.Empty,
                this.nameProvider.Name);
        }

        [Event(
            15,
            Keywords = Keywords.UserActionable,
            Message = "ApplicationInsights configuration file loading failed. Type '{0}' was not found. Type loading was skipped. Monitoring will continue.",
            Level = EventLevel.Error)]
        public void TypeWasNotFoundConfigurationError(string type, string appDomainName = "Incorrect")
        {
            this.WriteEvent(
                15,
                type ?? string.Empty,
                this.nameProvider.Name);
        }

        [Event(
            16,
            Keywords = Keywords.UserActionable,
            Message = "ApplicationInsights configuration file loading failed. Type '{0}' does not implement '{1}'. Type loading was skipped. Monitoring will continue.",
            Level = EventLevel.Error)]
        public void IncorrectTypeConfigurationError(string type, string expectedType, string appDomainName = "Incorrect")
        {
            this.WriteEvent(
                16,
                type ?? string.Empty,
                expectedType ?? string.Empty,
                this.nameProvider.Name);
        }

        [Event(
            17,
            Keywords = Keywords.UserActionable,
            Message = "ApplicationInsights configuration file loading failed. Type '{0}' does not have property '{1}'. Property initialization was skipped. Monitoring will continue.",
            Level = EventLevel.Error)]
        public void IncorrectPropertyConfigurationError(string type, string property, string appDomainName = "Incorrect")
        {
            this.WriteEvent(
                17,
                type ?? string.Empty,
                property ?? string.Empty,
                this.nameProvider.Name);
        }

        [Event(
            18,
            Keywords = Keywords.UserActionable,
            Message = "ApplicationInsights configuration file loading failed. Element '{0}' element does not have a Type attribute, does not specify a value and is not a valid collection type. Type initialization was skipped. Monitoring will continue.",
            Level = EventLevel.Error)]
        public void IncorrectInstanceAtributesConfigurationError(string definition, string appDomainName = "Incorrect")
        {
            this.WriteEvent(
                18,
                definition ?? string.Empty,
                this.nameProvider.Name);
        }

        [Event(
            19,
            Keywords = Keywords.UserActionable,
            Message = "ApplicationInsights configuration file loading failed. '{0}' element has unexpected contents: '{1}': '{2}'. Type initialization was skipped. Monitoring will continue.",
            Level = EventLevel.Error)]
        public void LoadInstanceFromValueConfigurationError(string element, string contents, string error, string appDomainName = "Incorrect")
        {
            this.WriteEvent(
                19,
                element ?? string.Empty,
                contents ?? string.Empty,
                error ?? string.Empty,
                this.nameProvider.Name);
        }

        [Event(
            20,
            Keywords = Keywords.UserActionable,
            Message = "ApplicationInsights configuration file loading failed. Exception: '{0}'. Monitoring will continue if you set InstrumentationKey programmatically.",
            Level = EventLevel.Error)]
        public void ConfigurationFileCouldNotBeParsedError(string error, string appDomainName = "Incorrect")
        {
            this.WriteEvent(
                20,
                error ?? string.Empty,
                this.nameProvider.Name);
        }

        [Event(
            21,
            Keywords = Keywords.UserActionable,
            Message = "ApplicationInsights configuration file loading failed. Type '{0}' will not be create. Error: '{1}'. Monitoring will continue if you set InstrumentationKey programmatically.",
            Level = EventLevel.Error)]
        public void MissingMethodExceptionConfigurationError(string type, string error, string appDomainName = "Incorrect")
        {
            this.WriteEvent(
                21,
                type ?? string.Empty,
                error ?? string.Empty,
                this.nameProvider.Name);
        }

        [Event(
            22,
            Keywords = Keywords.UserActionable,
            Message = "ApplicationInsights configuration file loading failed. Type '{0}' will not be initialized. Error: '{1}'. Monitoring will continue if you set InstrumentationKey programmatically.",
            Level = EventLevel.Error)]
        public void ComponentInitializationConfigurationError(string type, string error, string appDomainName = "Incorrect")
        {
            this.WriteEvent(
                22,
                type ?? string.Empty,
                error ?? string.Empty,
                this.nameProvider.Name);
        }

        [Event(
            23,
            Message = "ApplicationInsights configuration file '{0}' was not found.",
            Level = EventLevel.Warning)]
        public void ApplicationInsightsConfigNotFoundWarning(string file, string appDomainName = "Incorrect")
        {
            this.WriteEvent(
                23,
                file ?? string.Empty,
                this.nameProvider.Name);
        }

        [Event(
            24,
            Message = "Failed to send: {0}.",
            Level = EventLevel.Warning)]
        public void FailedToSend(string msg, string appDomainName = "Incorrect")
        {
            this.WriteEvent(
                24,
                msg ?? string.Empty,
                this.nameProvider.Name);
        }

        [Event(
           25,
           Message = "Exception happened during getting the machine name: '{0}'.",
           Level = EventLevel.Error)]
        public void FailedToGetMachineName(string error, string appDomainName = "Incorrect")
        {
            this.WriteEvent(
                25,
                error ?? string.Empty,
                this.nameProvider.Name);
        }

        [Event(
            26,
            Message = "Failed to flush aggregated metrics. Exception: {0}.",
            Level = EventLevel.Error)]
        public void FailedToFlushMetricAggregators(string ex, string appDomainName = "Incorrect")
        {
            this.WriteEvent(
                26,
                ex ?? string.Empty,
                this.nameProvider.Name);
        }

        [Event(
            27,
            Message = "Failed to snapshot aggregated metrics. Exception: {0}.",
            Level = EventLevel.Error)]
        public void FailedToSnapshotMetricAggregators(string ex, string appDomainName = "Incorrect")
        {
            this.WriteEvent(
                27,
                ex ?? string.Empty,
                this.nameProvider.Name);
        }

        [Event(
            28,
            Message = "Failed to invoke metric processor '{0}'. If the issue persists, remove the processor. Exception: {1}.",
            Level = EventLevel.Error)]
        public void FailedToRunMetricProcessor(string processorName, string ex, string appDomainName = "Incorrect")
        {
            this.WriteEvent(
                28,
                processorName ?? string.Empty,
                ex ?? string.Empty,
                this.nameProvider.Name);
        }

        [Event(
            29,
            Message = "The backlog of unsent items has reached maximum size of {0}. Items will be dropped until the backlog is cleared.",
            Level = EventLevel.Error)]
        public void ItemDroppedAsMaximumUnsentBacklogSizeReached(int maxBacklogSize, string appDomainName = "Incorrect")
        {
            this.WriteEvent(
                29,
                maxBacklogSize,               
                this.nameProvider.Name);
        }

        [Event(
<<<<<<< HEAD
            32,
            Message = "Failed to get environment variables due to security exception; code is likely running in partial trust. Exception: {0}.",
            Level = EventLevel.Warning)]
        public void FailedToLoadEnvironmentVariables(string ex, string appDomainName = "Incorrect")
        {
            this.WriteEvent(32, ex, this.nameProvider.Name);
=======
            30,
            Message = "Flush was called on the telemetry channel (InMemoryChannel) after it was disposed.",
            Level = EventLevel.Warning)]
        public void InMemoryChannelFlushedAfterBeingDisposed(string appDomainName = "Incorrect")
        {
            this.WriteEvent(30, this.nameProvider.Name);
        }

        [Event(
            31,
            Message = "Send was called on the telemetry channel (InMemoryChannel) after it was disposed, the telemetry data was dropped.",
            Level = EventLevel.Warning)]
        public void InMemoryChannelSendCalledAfterBeingDisposed(string appDomainName = "Incorrect")
        {
            this.WriteEvent(31, this.nameProvider.Name);
>>>>>>> 98e231d8
        }

        /// <summary>
        /// Keywords for the PlatformEventSource.
        /// </summary>
        public sealed class Keywords
        {
            /// <summary>
            /// Key word for user actionable events.
            /// </summary>
            public const EventKeywords UserActionable = (EventKeywords)EventSourceKeywords.UserActionable;

            /// <summary>
            /// Keyword for errors that trace at Verbose level.
            /// </summary>
            public const EventKeywords Diagnostics = (EventKeywords)EventSourceKeywords.Diagnostics;

            /// <summary>
            /// Keyword for errors that trace at Verbose level.
            /// </summary>
            public const EventKeywords VerboseFailure = (EventKeywords)EventSourceKeywords.VerboseFailure;

            /// <summary>
            /// Keyword for errors that trace at Error level.
            /// </summary>
            public const EventKeywords ErrorFailure = (EventKeywords)EventSourceKeywords.ErrorFailure;
        }
    }
}<|MERGE_RESOLUTION|>--- conflicted
+++ resolved
@@ -374,30 +374,30 @@
         }
 
         [Event(
-<<<<<<< HEAD
+            30,
+            Message = "Flush was called on the telemetry channel (InMemoryChannel) after it was disposed.",
+            Level = EventLevel.Warning)]
+        public void InMemoryChannelFlushedAfterBeingDisposed(string appDomainName = "Incorrect")
+        {
+            this.WriteEvent(30, this.nameProvider.Name);
+        }
+
+        [Event(
+            31,
+            Message = "Send was called on the telemetry channel (InMemoryChannel) after it was disposed, the telemetry data was dropped.",
+            Level = EventLevel.Warning)]
+        public void InMemoryChannelSendCalledAfterBeingDisposed(string appDomainName = "Incorrect")
+        {
+            this.WriteEvent(31, this.nameProvider.Name);
+        }
+
+        [Event(
             32,
             Message = "Failed to get environment variables due to security exception; code is likely running in partial trust. Exception: {0}.",
             Level = EventLevel.Warning)]
         public void FailedToLoadEnvironmentVariables(string ex, string appDomainName = "Incorrect")
         {
             this.WriteEvent(32, ex, this.nameProvider.Name);
-=======
-            30,
-            Message = "Flush was called on the telemetry channel (InMemoryChannel) after it was disposed.",
-            Level = EventLevel.Warning)]
-        public void InMemoryChannelFlushedAfterBeingDisposed(string appDomainName = "Incorrect")
-        {
-            this.WriteEvent(30, this.nameProvider.Name);
-        }
-
-        [Event(
-            31,
-            Message = "Send was called on the telemetry channel (InMemoryChannel) after it was disposed, the telemetry data was dropped.",
-            Level = EventLevel.Warning)]
-        public void InMemoryChannelSendCalledAfterBeingDisposed(string appDomainName = "Incorrect")
-        {
-            this.WriteEvent(31, this.nameProvider.Name);
->>>>>>> 98e231d8
         }
 
         /// <summary>
