﻿namespace Microsoft.ApplicationInsights.Extensibility.Implementation.Tracing
{
#if NET40
    using Microsoft.Diagnostics.Tracing;
#endif
#if CORE_PCL || NET45 || NET46
    using System.Diagnostics.Tracing;
#endif

    [EventSource(Name = "Microsoft-ApplicationInsights-Core")]
    internal sealed class CoreEventSource : EventSource
    {
        public static readonly CoreEventSource Log = new CoreEventSource();

        private readonly ApplicationNameProvider nameProvider = new ApplicationNameProvider();

        public bool IsVerboseEnabled
        {
            [NonEvent]
            get
            {
                return Log.IsEnabled(EventLevel.Verbose, (EventKeywords)(-1));
            }
        }

        /// <summary>
        /// Logs the information when there operation to track is null.
        /// </summary>
        [Event(1, Message = "Operation object is null.", Level = EventLevel.Warning)]
        public void OperationIsNullWarning(string appDomainName = "Incorrect")
        {
            this.WriteEvent(1, this.nameProvider.Name);
        }

        /// <summary>
        /// Logs the information when there operation to stop does not match the current operation.
        /// </summary>
        [Event(2, Message = "Operation to stop does not match the current operation.", Level = EventLevel.Error)]
        public void InvalidOperationToStopError(string appDomainName = "Incorrect")
        {
            this.WriteEvent(2, this.nameProvider.Name);
        }

        [Event(
            3,
            Keywords = Keywords.VerboseFailure,
            Message = "[msg=Log verbose];[msg={0}]",
            Level = EventLevel.Verbose)]
        public void LogVerbose(string msg, string appDomainName = "Incorrect")
        {
            this.WriteEvent(
                3,
                msg ?? string.Empty,
                this.nameProvider.Name);
        }
        
        [Event(
            4,
            Keywords = Keywords.Diagnostics | Keywords.UserActionable,
            Message = "Diagnostics event throttling has been started for the event {0}",
            Level = EventLevel.Informational)]
        public void DiagnosticsEventThrottlingHasBeenStartedForTheEvent(
            string eventId,
            string appDomainName = "Incorrect")
        {
            this.WriteEvent(4, eventId ?? "NULL", this.nameProvider.Name);
        }

        [Event(
            5,
            Keywords = Keywords.Diagnostics | Keywords.UserActionable,
            Message = "Diagnostics event throttling has been reset for the event {0}, event was fired {1} times during last interval",
            Level = EventLevel.Informational)]
        public void DiagnosticsEventThrottlingHasBeenResetForTheEvent(
            int eventId,
            int executionCount,
            string appDomainName = "Incorrect")
        {
            this.WriteEvent(5, eventId, executionCount, this.nameProvider.Name);
        }

        [Event(
            6,
            Keywords = Keywords.Diagnostics,
            Message = "Scheduler timer dispose failure: {0}",
            Level = EventLevel.Warning)]
        public void DiagnoisticsEventThrottlingSchedulerDisposeTimerFailure(
            string exception,
            string appDomainName = "Incorrect")
        {
            this.WriteEvent(
                6, 
                exception ?? string.Empty,
                this.nameProvider.Name);
        }

        [Event(
            7,
            Keywords = Keywords.Diagnostics,
            Message = "A scheduler timer was created for the interval: {0}",
            Level = EventLevel.Verbose)]
        public void DiagnoisticsEventThrottlingSchedulerTimerWasCreated(
            string intervalInMilliseconds,
            string appDomainName = "Incorrect")
        {
            this.WriteEvent(7, intervalInMilliseconds ?? "NULL", this.nameProvider.Name);
        }

        [Event(
            8,
            Keywords = Keywords.Diagnostics,
            Message = "A scheduler timer was removed",
            Level = EventLevel.Verbose)]
        public void DiagnoisticsEventThrottlingSchedulerTimerWasRemoved(string appDomainName = "Incorrect")
        {
            this.WriteEvent(8, this.nameProvider.Name);
        }
        
        [Event(
            9,
            Message = "No Telemetry Configuration provided. Using the default TelemetryConfiguration.Active.",
            Level = EventLevel.Warning)]
        public void TelemetryClientConstructorWithNoTelemetryConfiguration(string appDomainName = "Incorrect")
        {
            this.WriteEvent(9, this.nameProvider.Name);
        }

        [Event(
            10,
            Message = "Value for property '{0}' of {1} was not found. Populating it by default.",
            Level = EventLevel.Verbose)]
        public void PopulateRequiredStringWithValue(string parameterName, string telemetryType, string appDomainName = "Incorrect")
        {
            this.WriteEvent(
                10, 
                parameterName ?? string.Empty, 
                telemetryType ?? string.Empty,
                this.nameProvider.Name);
        }

        [Event(
            11,
            Message = "Invalid duration for Telemetry. Setting it to '00:00:00'.",
            Level = EventLevel.Warning)]
        public void TelemetryIncorrectDuration(string appDomainName = "Incorrect")
        {
            this.WriteEvent(11, this.nameProvider.Name);
        }

        [Event(
           12,
           Message = "Telemetry tracking was disabled. Message is dropped.",
           Level = EventLevel.Verbose)]
        public void TrackingWasDisabled(string appDomainName = "Incorrect")
        {
            this.WriteEvent(12, this.nameProvider.Name);
        }

        [Event(
           13,
           Message = "Telemetry tracking was enabled. Messages are being logged.",
           Level = EventLevel.Verbose)]
        public void TrackingWasEnabled(string appDomainName = "Incorrect")
        {
            this.WriteEvent(13, this.nameProvider.Name);
        }

        [Event(
            14,
            Keywords = Keywords.ErrorFailure,
            Message = "[msg=Log Error];[msg={0}]",
            Level = EventLevel.Error)]
        public void LogError(string msg, string appDomainName = "Incorrect")
        {
            this.WriteEvent(
                14, 
                msg ?? string.Empty,
                this.nameProvider.Name);
        }

        [Event(
            15,
            Keywords = Keywords.UserActionable,
            Message = "ApplicationInsights configuration file loading failed. Type '{0}' was not found. Type loading was skipped. Monitoring will continue.",
            Level = EventLevel.Error)]
        public void TypeWasNotFoundConfigurationError(string type, string appDomainName = "Incorrect")
        {
            this.WriteEvent(
                15,
                type ?? string.Empty,
                this.nameProvider.Name);
        }

        [Event(
            16,
            Keywords = Keywords.UserActionable,
            Message = "ApplicationInsights configuration file loading failed. Type '{0}' does not implement '{1}'. Type loading was skipped. Monitoring will continue.",
            Level = EventLevel.Error)]
        public void IncorrectTypeConfigurationError(string type, string expectedType, string appDomainName = "Incorrect")
        {
            this.WriteEvent(
                16,
                type ?? string.Empty,
                expectedType ?? string.Empty,
                this.nameProvider.Name);
        }

        [Event(
            17,
            Keywords = Keywords.UserActionable,
            Message = "ApplicationInsights configuration file loading failed. Type '{0}' does not have property '{1}'. Property initialization was skipped. Monitoring will continue.",
            Level = EventLevel.Error)]
        public void IncorrectPropertyConfigurationError(string type, string property, string appDomainName = "Incorrect")
        {
            this.WriteEvent(
                17,
                type ?? string.Empty,
                property ?? string.Empty,
                this.nameProvider.Name);
        }

        [Event(
            18,
            Keywords = Keywords.UserActionable,
            Message = "ApplicationInsights configuration file loading failed. Element '{0}' element does not have a Type attribute, does not specify a value and is not a valid collection type. Type initialization was skipped. Monitoring will continue.",
            Level = EventLevel.Error)]
        public void IncorrectInstanceAtributesConfigurationError(string definition, string appDomainName = "Incorrect")
        {
            this.WriteEvent(
                18,
                definition ?? string.Empty,
                this.nameProvider.Name);
        }

        [Event(
            19,
            Keywords = Keywords.UserActionable,
            Message = "ApplicationInsights configuration file loading failed. '{0}' element has unexpected contents: '{1}': '{2}'. Type initialization was skipped. Monitoring will continue.",
            Level = EventLevel.Error)]
        public void LoadInstanceFromValueConfigurationError(string element, string contents, string error, string appDomainName = "Incorrect")
        {
            this.WriteEvent(
                19,
                element ?? string.Empty,
                contents ?? string.Empty,
                error ?? string.Empty,
                this.nameProvider.Name);
        }

        [Event(
            20,
            Keywords = Keywords.UserActionable,
            Message = "ApplicationInsights configuration file loading failed. Exception: '{0}'. Monitoring will continue if you set InstrumentationKey programmatically.",
            Level = EventLevel.Error)]
        public void ConfigurationFileCouldNotBeParsedError(string error, string appDomainName = "Incorrect")
        {
            this.WriteEvent(
                20,
                error ?? string.Empty,
                this.nameProvider.Name);
        }

        [Event(
            21,
            Keywords = Keywords.UserActionable,
            Message = "ApplicationInsights configuration file loading failed. Type '{0}' will not be create. Error: '{1}'. Monitoring will continue if you set InstrumentationKey programmatically.",
            Level = EventLevel.Error)]
        public void MissingMethodExceptionConfigurationError(string type, string error, string appDomainName = "Incorrect")
        {
            this.WriteEvent(
                21,
                type ?? string.Empty,
                error ?? string.Empty,
                this.nameProvider.Name);
        }

        [Event(
            22,
            Keywords = Keywords.UserActionable,
            Message = "ApplicationInsights configuration file loading failed. Type '{0}' will not be initialized. Error: '{1}'. Monitoring will continue if you set InstrumentationKey programmatically.",
            Level = EventLevel.Error)]
        public void ComponentInitializationConfigurationError(string type, string error, string appDomainName = "Incorrect")
        {
            this.WriteEvent(
                22,
                type ?? string.Empty,
                error ?? string.Empty,
                this.nameProvider.Name);
        }

        [Event(
            23,
            Message = "ApplicationInsights configuration file '{0}' was not found.",
            Level = EventLevel.Warning)]
        public void ApplicationInsightsConfigNotFoundWarning(string file, string appDomainName = "Incorrect")
        {
            this.WriteEvent(
                23,
                file ?? string.Empty,
                this.nameProvider.Name);
        }

        [Event(
            24,
            Message = "Failed to send: {0}.",
            Level = EventLevel.Warning)]
        public void FailedToSend(string msg, string appDomainName = "Incorrect")
        {
            this.WriteEvent(
                24,
                msg ?? string.Empty,
                this.nameProvider.Name);
        }

        [Event(
           25,
           Message = "Exception happened during getting the machine name: '{0}'.",
           Level = EventLevel.Error)]
        public void FailedToGetMachineName(string error, string appDomainName = "Incorrect")
        {
            this.WriteEvent(
                25,
                error ?? string.Empty,
                this.nameProvider.Name);
        }

        [Event(
            26,
            Message = "Failed to flush aggregated metrics. Exception: {0}.",
            Level = EventLevel.Error)]
        public void FailedToFlushMetricAggregators(string ex, string appDomainName = "Incorrect")
        {
            this.WriteEvent(
                26,
                ex ?? string.Empty,
                this.nameProvider.Name);
        }

        [Event(
            27,
            Message = "Failed to snapshot aggregated metrics. Exception: {0}.",
            Level = EventLevel.Error)]
        public void FailedToSnapshotMetricAggregators(string ex, string appDomainName = "Incorrect")
        {
            this.WriteEvent(
                27,
                ex ?? string.Empty,
                this.nameProvider.Name);
        }

        [Event(
            28,
            Message = "Failed to invoke metric processor '{0}'. If the issue persists, remove the processor. Exception: {1}.",
            Level = EventLevel.Error)]
        public void FailedToRunMetricProcessor(string processorName, string ex, string appDomainName = "Incorrect")
        {
            this.WriteEvent(
                28,
                processorName ?? string.Empty,
                ex ?? string.Empty,
                this.nameProvider.Name);
        }

        [Event(
<<<<<<< HEAD
            31,
            Message = "Failed to get environment variables due to security exception; code is likely running in partial trust. Exception: {0}.",
            Level = EventLevel.Warning)]
        public void FailedToLoadEnvironmentVariables(string ex, string appDomainName = "Incorrect")
        {
            this.WriteEvent(31, ex, this.nameProvider.Name);
=======
            29,
            Message = "The backlog of unsent items has reached maximum size of {0}. Items will be dropped until the backlog is cleared.",
            Level = EventLevel.Error)]
        public void ItemDroppedAsMaximumUnsentBacklogSizeReached(int maxBacklogSize, string appDomainName = "Incorrect")
        {
            this.WriteEvent(
                29,
                maxBacklogSize,               
                this.nameProvider.Name);
>>>>>>> 3c63cd80
        }

        /// <summary>
        /// Keywords for the PlatformEventSource.
        /// </summary>
        public sealed class Keywords
        {
            /// <summary>
            /// Key word for user actionable events.
            /// </summary>
            public const EventKeywords UserActionable = (EventKeywords)EventSourceKeywords.UserActionable;

            /// <summary>
            /// Keyword for errors that trace at Verbose level.
            /// </summary>
            public const EventKeywords Diagnostics = (EventKeywords)EventSourceKeywords.Diagnostics;

            /// <summary>
            /// Keyword for errors that trace at Verbose level.
            /// </summary>
            public const EventKeywords VerboseFailure = (EventKeywords)EventSourceKeywords.VerboseFailure;

            /// <summary>
            /// Keyword for errors that trace at Error level.
            /// </summary>
            public const EventKeywords ErrorFailure = (EventKeywords)EventSourceKeywords.ErrorFailure;
        }
    }
}<|MERGE_RESOLUTION|>--- conflicted
+++ resolved
@@ -362,14 +362,6 @@
         }
 
         [Event(
-<<<<<<< HEAD
-            31,
-            Message = "Failed to get environment variables due to security exception; code is likely running in partial trust. Exception: {0}.",
-            Level = EventLevel.Warning)]
-        public void FailedToLoadEnvironmentVariables(string ex, string appDomainName = "Incorrect")
-        {
-            this.WriteEvent(31, ex, this.nameProvider.Name);
-=======
             29,
             Message = "The backlog of unsent items has reached maximum size of {0}. Items will be dropped until the backlog is cleared.",
             Level = EventLevel.Error)]
@@ -379,7 +371,15 @@
                 29,
                 maxBacklogSize,               
                 this.nameProvider.Name);
->>>>>>> 3c63cd80
+        }
+
+        [Event(
+            32,
+            Message = "Failed to get environment variables due to security exception; code is likely running in partial trust. Exception: {0}.",
+            Level = EventLevel.Warning)]
+        public void FailedToLoadEnvironmentVariables(string ex, string appDomainName = "Incorrect")
+        {
+            this.WriteEvent(32, ex, this.nameProvider.Name);
         }
 
         /// <summary>
