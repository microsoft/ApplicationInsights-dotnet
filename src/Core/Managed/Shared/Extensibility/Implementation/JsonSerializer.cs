--- conflicted
+++ resolved
@@ -274,15 +274,11 @@
                 MetricTelemetry telemetry = (telemetryItem as PerformanceCounterTelemetry).Data;
                 SerializeMetricTelemetry(telemetry, jsonWriter);
             }
-<<<<<<< HEAD
             else if (telemetryItem is AvailabilityTelemetry)
             {
                 AvailabilityTelemetry availabilityTelemetry = telemetryItem as AvailabilityTelemetry;
                 SerializeAvailability(availabilityTelemetry, jsonWriter);
             }
-=======
-#pragma warning restore 618
->>>>>>> ad210977
             else
             {
                 string msg = string.Format(CultureInfo.InvariantCulture, "Unknown telemtry type: {0}", telemetryItem.GetType());                
@@ -564,41 +560,6 @@
             writer.WriteEndObject();
         }
 
-<<<<<<< HEAD
-        /// <summary>
-        /// Serializes this object in JSON format.
-        /// </summary>
-        private static void SerializePerformanceCounter(PerformanceCounterTelemetry performanceCounter, JsonWriter writer)
-        {
-            writer.WriteStartObject();
-
-            performanceCounter.WriteTelemetryName(writer, PerformanceCounterTelemetry.TelemetryName);
-            performanceCounter.WriteEnvelopeProperties(writer);
-            writer.WritePropertyName("data");
-            {
-                writer.WriteStartObject();
-
-                writer.WriteProperty("baseType", performanceCounter.BaseType);
-                writer.WritePropertyName("baseData");
-                {
-                    writer.WriteStartObject();
-
-                    writer.WriteProperty("ver", performanceCounter.Data.ver);
-                    writer.WriteProperty("categoryName", performanceCounter.Data.categoryName);
-                    writer.WriteProperty("counterName", performanceCounter.Data.counterName);
-                    writer.WriteProperty("instanceName", performanceCounter.Data.instanceName);
-                    writer.WriteProperty("value", performanceCounter.Data.value);
-                    writer.WriteProperty("properties", performanceCounter.Data.properties);
-
-                    writer.WriteEndObject();
-                }
-
-                writer.WriteEndObject();
-            }
-
-            writer.WriteEndObject();
-        }
-
         /// <summary>
         /// Serializes this object in JSON format.
         /// </summary>
@@ -636,8 +597,6 @@
             writer.WriteEndObject();
         }
 
-=======
->>>>>>> ad210977
         #endregion Serialize methods for each ITelemetry implementation
     }
 }