--- conflicted
+++ resolved
@@ -437,16 +437,9 @@
                 {
                     wrapper = new HttpWebResponseWrapper
                     {
-<<<<<<< HEAD
-                        wrapper = new HttpWebResponseWrapper
-                        {
-                            StatusCode = (int)httpResponse.StatusCode,
-                            StatusDescription = httpResponse.StatusDescription
-                        };
-=======
                         StatusCode = (int)httpResponse.StatusCode,
+                        StatusDescription = httpResponse.StatusDescription
                     };
->>>>>>> cd3beddb
 
                     if (httpResponse.Headers != null)
                     {
