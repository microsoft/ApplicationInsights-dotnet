﻿namespace Microsoft.ApplicationInsights.AspNetCore.DiagnosticListeners
{
    using System;
    using System.Diagnostics;
    using System.Globalization;
    using System.Net.Http.Headers;
    using System.Reflection;
    using Extensibility.Implementation.Tracing;
    using Microsoft.ApplicationInsights.AspNetCore.Common;
    using Microsoft.ApplicationInsights.AspNetCore.Extensions;
    using Microsoft.ApplicationInsights.DataContracts;
    using Microsoft.ApplicationInsights.Extensibility;
    using Microsoft.ApplicationInsights.Extensibility.Implementation;
    using Microsoft.AspNetCore.Hosting;
    using Microsoft.AspNetCore.Http;
    using Microsoft.Extensions.DiagnosticAdapter;
    using Microsoft.Extensions.Primitives;

    /// <summary>
    /// <see cref="IApplicationInsightDiagnosticListener"/> implementation that listens for events specific to AspNetCore hosting layer.
    /// </summary>
    internal class HostingDiagnosticListener : IApplicationInsightDiagnosticListener
    {
        /// <summary>
        /// Determine whether the running AspNetCore Hosting version is 2.0 or higher. This will affect what DiagnosticSource events we receive.
        /// To support AspNetCore 1.0 and 2.0, we listen to both old and new events.
        /// If the running AspNetCore version is 2.0, both old and new events will be sent. In this case, we will ignore the old events.
        /// </summary>
        public static bool IsAspNetCore20 = typeof(WebHostBuilder).GetTypeInfo().Assembly.GetName().Version.Major >= 2;

        private readonly TelemetryClient client;
        private readonly TelemetryConfiguration telemetryConfiguration;
        private readonly string sdkVersion = SdkVersionUtils.GetVersion();
        private const string ActivityCreatedByHostingDiagnosticListener = "ActivityCreatedByHostingDiagnosticListener";

        /// <summary>
        /// Initializes a new instance of the <see cref="T:HostingDiagnosticListener"/> class.
        /// </summary>
        /// <param name="client"><see cref="TelemetryClient"/> to post traces to.</param>
        /// <param name="applicationIdProvider">Nullable Provider for resolving application Id to be used by Correlation.</param>
<<<<<<< HEAD
        public HostingDiagnosticListener(TelemetryClient client, TelemetryConfiguration telemetryConfiguration)
=======
        public HostingDiagnosticListener(TelemetryClient client, IApplicationIdProvider applicationIdProvider = null)
>>>>>>> 6244f9ca
        {
            this.client = client ?? throw new ArgumentNullException(nameof(client));
            this.telemetryConfiguration = telemetryConfiguration ?? throw new ArgumentNullException(nameof(telemetryConfiguration));
        }

        /// <inheritdoc/>
        public string ListenerName { get; } = "Microsoft.AspNetCore";

        /// <summary>
        /// Diagnostic event handler method for 'Microsoft.AspNetCore.Hosting.HttpRequestIn' event.
        /// </summary>
        [DiagnosticName("Microsoft.AspNetCore.Hosting.HttpRequestIn")]
        public void OnHttpRequestIn()
        {
            // do nothing, just enable the diagnotic source
        }

        /// <summary>
        /// Diagnostic event handler method for 'Microsoft.AspNetCore.Hosting.HttpRequestIn.Start' event.
        /// </summary>
        [DiagnosticName("Microsoft.AspNetCore.Hosting.HttpRequestIn.Start")]
        public void OnHttpRequestInStart(HttpContext httpContext)
        {
            if (this.client.IsEnabled())
            {
                if (Activity.Current == null)
                {
                    AspNetCoreEventSource.Instance.LogHostingDiagnosticListenerOnHttpRequestInStartActivityNull();
                    return;
                }

                var currentActivity = Activity.Current;
                var isActivityCreatedFromRequestIdHeader = false;

                StringValues xmsRequestRootId;
                if (currentActivity.ParentId != null)
                {
                    isActivityCreatedFromRequestIdHeader = true;
                }
                else if (httpContext.Request.Headers.TryGetValue(RequestResponseHeaders.StandardRootIdHeader, out xmsRequestRootId))
                {
                    xmsRequestRootId = StringUtilities.EnforceMaxLength(xmsRequestRootId, InjectionGuardConstants.RequestHeaderMaxLength);
                    var activity = new Activity(ActivityCreatedByHostingDiagnosticListener);
                    activity.SetParentId(xmsRequestRootId);
                    activity.Start();
                    httpContext.Features.Set(activity);
                }

                var requestTelemetry = InitializeRequestTelemetryFromActivity(httpContext, Activity.Current, isActivityCreatedFromRequestIdHeader, Stopwatch.GetTimestamp());
                SetAppIdInResponseHeader(httpContext, requestTelemetry);
            }
        }

        /// <summary>
        /// Diagnostic event handler method for 'Microsoft.AspNetCore.Hosting.HttpRequestIn.Stop' event.
        /// </summary>
        [DiagnosticName("Microsoft.AspNetCore.Hosting.HttpRequestIn.Stop")]
        public void OnHttpRequestInStop(HttpContext httpContext)
        {
            EndRequest(httpContext, Stopwatch.GetTimestamp());
        }

        /// <summary>
        /// Diagnostic event handler method for 'Microsoft.AspNetCore.Hosting.BeginRequest' event.
        /// </summary>
        [DiagnosticName("Microsoft.AspNetCore.Hosting.BeginRequest")]
        public void OnBeginRequest(HttpContext httpContext, long timestamp)
        {
            if (this.client.IsEnabled() && !IsAspNetCore20)
            {
                var activity = new Activity(ActivityCreatedByHostingDiagnosticListener);
                var isActivityCreatedFromRequestIdHeader = false;

                StringValues requestId;
                StringValues standardRootId;
                IHeaderDictionary requestHeaders = httpContext.Request.Headers;
                if (requestHeaders.TryGetValue(RequestResponseHeaders.RequestIdHeader, out requestId))
                {
                    requestId = StringUtilities.EnforceMaxLength(requestId, InjectionGuardConstants.RequestHeaderMaxLength);
                    isActivityCreatedFromRequestIdHeader = true;
                    activity.SetParentId(requestId);

                    string[] baggage = requestHeaders.GetCommaSeparatedValues(RequestResponseHeaders.CorrelationContextHeader);
                    if (baggage != StringValues.Empty)
                    {
                        foreach (var item in baggage)
                        {
                            NameValueHeaderValue baggageItem;
                            if (NameValueHeaderValue.TryParse(item, out baggageItem))
                            {
                                var itemName = StringUtilities.EnforceMaxLength(baggageItem.Name, InjectionGuardConstants.ContextHeaderKeyMaxLength);
                                var itemValue = StringUtilities.EnforceMaxLength(baggageItem.Value, InjectionGuardConstants.ContextHeaderValueMaxLength);
                                activity.AddBaggage(baggageItem.Name, baggageItem.Value);
                            }
                        }
                    }
                }
                else if (requestHeaders.TryGetValue(RequestResponseHeaders.StandardRootIdHeader, out standardRootId))
                {
                    standardRootId = StringUtilities.EnforceMaxLength(standardRootId, InjectionGuardConstants.RequestHeaderMaxLength);
                    activity.SetParentId(standardRootId);
                }

                activity.Start();
                httpContext.Features.Set(activity);

                var requestTelemetry = InitializeRequestTelemetryFromActivity(httpContext, activity, isActivityCreatedFromRequestIdHeader, timestamp);
                SetAppIdInResponseHeader(httpContext, requestTelemetry);
            }
        }

        /// <summary>
        /// Diagnostic event handler method for 'Microsoft.AspNetCore.Hosting.EndRequest' event.
        /// </summary>
        [DiagnosticName("Microsoft.AspNetCore.Hosting.EndRequest")]
        public void OnEndRequest(HttpContext httpContext, long timestamp)
        {
            if (!IsAspNetCore20)
            {
                EndRequest(httpContext, timestamp);
            }
        }

        /// <summary>
        /// Diagnostic event handler method for 'Microsoft.AspNetCore.Hosting.UnhandledException' event.
        /// </summary>
        [DiagnosticName("Microsoft.AspNetCore.Hosting.UnhandledException")]
        public void OnHostingException(HttpContext httpContext, Exception exception)
        {
            this.OnException(httpContext, exception);

            // In AspNetCore 1.0, when an exception is unhandled it will only send the UnhandledException event, but not the EndRequest event, so we need to call EndRequest here.
            // In AspNetCore 2.0, after sending UnhandledException, it will stop the created activity, which will send HttpRequestIn.Stop event, so we will just end the request there.
            if (!IsAspNetCore20)
            {
                this.EndRequest(httpContext, Stopwatch.GetTimestamp());
            }
        }

        /// <summary>
        /// Diagnostic event handler method for 'Microsoft.AspNetCore.Hosting.HandledException' event.
        /// </summary>
        [DiagnosticName("Microsoft.AspNetCore.Diagnostics.HandledException")]
        public void OnDiagnosticsHandledException(HttpContext httpContext, Exception exception)
        {
            this.OnException(httpContext, exception);
        }

        /// <summary>
        /// Diagnostic event handler method for 'Microsoft.AspNetCore.Diagnostics.UnhandledException' event.
        /// </summary>
        [DiagnosticName("Microsoft.AspNetCore.Diagnostics.UnhandledException")]
        public void OnDiagnosticsUnhandledException(HttpContext httpContext, Exception exception)
        {
            this.OnException(httpContext, exception);
        }

        private RequestTelemetry InitializeRequestTelemetryFromActivity(HttpContext httpContext, Activity activity, bool isActivityCreatedFromRequestIdHeader, long timestamp)
        {
            var requestTelemetry = new RequestTelemetry();

            StringValues standardParentId;
            if (isActivityCreatedFromRequestIdHeader)
            {
                requestTelemetry.Context.Operation.ParentId = activity.ParentId;

                foreach (var prop in activity.Baggage)
                {
                    if (!requestTelemetry.Context.Properties.ContainsKey(prop.Key))
                    {
                        requestTelemetry.Context.Properties[prop.Key] = prop.Value;
                    }
                }
            }
            else if (httpContext.Request.Headers.TryGetValue(RequestResponseHeaders.StandardParentIdHeader, out standardParentId))
            {
                standardParentId = StringUtilities.EnforceMaxLength(standardParentId, InjectionGuardConstants.RequestHeaderMaxLength);
                requestTelemetry.Context.Operation.ParentId = standardParentId;
            }

            requestTelemetry.Id = activity.Id;
            requestTelemetry.Context.Operation.Id = activity.RootId;

            this.client.Initialize(requestTelemetry);
            requestTelemetry.Start(timestamp);
            httpContext.Features.Set(requestTelemetry);

            return requestTelemetry;
        }

        private void SetAppIdInResponseHeader(HttpContext httpContext, RequestTelemetry requestTelemetry)
        {
            IHeaderDictionary responseHeaders = httpContext.Response?.Headers;
            if (responseHeaders != null &&
                !string.IsNullOrEmpty(requestTelemetry.Context.InstrumentationKey) &&
                (!responseHeaders.ContainsKey(RequestResponseHeaders.RequestContextHeader) || HttpHeadersUtilities.ContainsRequestContextKeyValue(responseHeaders, RequestResponseHeaders.RequestContextTargetKey)))
            {
                string applicationId = null;
                if (this.telemetryConfiguration.ApplicationIdProvider?.TryGetApplicationId(requestTelemetry.Context.InstrumentationKey, out applicationId) ?? false)
                {
                    HttpHeadersUtilities.SetRequestContextKeyValue(responseHeaders, RequestResponseHeaders.RequestContextTargetKey, applicationId);
                }
            }
        }

        private void EndRequest(HttpContext httpContext, long timestamp)
        {
            if (this.client.IsEnabled())
            {
                var telemetry = httpContext?.Features.Get<RequestTelemetry>();

                if (telemetry == null)
                {
                    return;
                }

                telemetry.Stop(timestamp);
                telemetry.ResponseCode = httpContext.Response.StatusCode.ToString(CultureInfo.InvariantCulture);

                var successExitCode = httpContext.Response.StatusCode < 400;
                if (telemetry.Success == null)
                {
                    telemetry.Success = successExitCode;
                }
                else
                {
                    telemetry.Success &= successExitCode;
                }

                if (string.IsNullOrEmpty(telemetry.Name))
                {
                    telemetry.Name = httpContext.Request.Method + " " + httpContext.Request.Path.Value;
                }

                telemetry.HttpMethod = httpContext.Request.Method;
                telemetry.Url = httpContext.Request.GetUri();
                telemetry.Context.GetInternalContext().SdkVersion = this.sdkVersion;
                this.client.TrackRequest(telemetry);

                var activity = httpContext?.Features.Get<Activity>();
                if (activity != null && activity.OperationName == ActivityCreatedByHostingDiagnosticListener)
                {
                    activity.Stop();
                }
            }
        }

        private void OnException(HttpContext httpContext, Exception exception)
        {
            if (this.client.IsEnabled())
            {
                var telemetry = httpContext?.Features.Get<RequestTelemetry>();
                if (telemetry != null)
                {
                    telemetry.Success = false;
                }

                var exceptionTelemetry = new ExceptionTelemetry(exception);
                exceptionTelemetry.HandledAt = ExceptionHandledAt.Platform;
                exceptionTelemetry.Context.GetInternalContext().SdkVersion = this.sdkVersion;
                this.client.Track(exceptionTelemetry);
            }
        }
    }
}<|MERGE_RESOLUTION|>--- conflicted
+++ resolved
@@ -29,7 +29,7 @@
         public static bool IsAspNetCore20 = typeof(WebHostBuilder).GetTypeInfo().Assembly.GetName().Version.Major >= 2;
 
         private readonly TelemetryClient client;
-        private readonly TelemetryConfiguration telemetryConfiguration;
+        private readonly IApplicationIdProvider applicationIdProvider;
         private readonly string sdkVersion = SdkVersionUtils.GetVersion();
         private const string ActivityCreatedByHostingDiagnosticListener = "ActivityCreatedByHostingDiagnosticListener";
 
@@ -38,14 +38,10 @@
         /// </summary>
         /// <param name="client"><see cref="TelemetryClient"/> to post traces to.</param>
         /// <param name="applicationIdProvider">Nullable Provider for resolving application Id to be used by Correlation.</param>
-<<<<<<< HEAD
-        public HostingDiagnosticListener(TelemetryClient client, TelemetryConfiguration telemetryConfiguration)
-=======
         public HostingDiagnosticListener(TelemetryClient client, IApplicationIdProvider applicationIdProvider = null)
->>>>>>> 6244f9ca
         {
             this.client = client ?? throw new ArgumentNullException(nameof(client));
-            this.telemetryConfiguration = telemetryConfiguration ?? throw new ArgumentNullException(nameof(telemetryConfiguration));
+            this.applicationIdProvider = applicationIdProvider;
         }
 
         /// <inheritdoc/>
@@ -241,7 +237,7 @@
                 (!responseHeaders.ContainsKey(RequestResponseHeaders.RequestContextHeader) || HttpHeadersUtilities.ContainsRequestContextKeyValue(responseHeaders, RequestResponseHeaders.RequestContextTargetKey)))
             {
                 string applicationId = null;
-                if (this.telemetryConfiguration.ApplicationIdProvider?.TryGetApplicationId(requestTelemetry.Context.InstrumentationKey, out applicationId) ?? false)
+                if (this.applicationIdProvider?.TryGetApplicationId(requestTelemetry.Context.InstrumentationKey, out applicationId) ?? false)
                 {
                     HttpHeadersUtilities.SetRequestContextKeyValue(responseHeaders, RequestResponseHeaders.RequestContextTargetKey, applicationId);
                 }
