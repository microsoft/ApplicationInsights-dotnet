﻿namespace Microsoft.ApplicationInsights.AspNetCore.TelemetryInitializers
{
    using System;
    using System.Diagnostics;
    using Microsoft.ApplicationInsights.Channel;
    using Microsoft.ApplicationInsights.DataContracts;
    using Microsoft.AspNetCore.Http;

    internal class OperationNameTelemetryInitializer : TelemetryInitializerBase
    {
        public OperationNameTelemetryInitializer(IHttpContextAccessor httpContextAccessor) : base(httpContextAccessor)
        {
<<<<<<< HEAD
            if (telemetryListener == null)
            {
                throw new ArgumentNullException("telemetryListener");
            }

            if (telemetryListener != null)
            {
                telemetryListener.SubscribeWithAdapter(this);
            }
        }

        public OperationNameTelemetryInitializer(IHttpContextAccessor httpContextAccessor)
            : this(httpContextAccessor, null)
        {
=======
>>>>>>> 3624c736
        }

        protected override void OnInitializeTelemetry(HttpContext platformContext, RequestTelemetry requestTelemetry, ITelemetry telemetry)
        {
            if (string.IsNullOrEmpty(telemetry.Context.Operation.Name))
            {
                if (!string.IsNullOrEmpty(requestTelemetry.Name))
                {
                    telemetry.Context.Operation.Name = requestTelemetry.Name;
                }
                else
                {
                    // We didn't get BeforeAction notification
                    string name = platformContext.Request.Method + " " + platformContext.Request.Path.Value;
                    telemetry.Context.Operation.Name = name;
                }
            }
        }
    }
}<|MERGE_RESOLUTION|>--- conflicted
+++ resolved
@@ -10,23 +10,6 @@
     {
         public OperationNameTelemetryInitializer(IHttpContextAccessor httpContextAccessor) : base(httpContextAccessor)
         {
-<<<<<<< HEAD
-            if (telemetryListener == null)
-            {
-                throw new ArgumentNullException("telemetryListener");
-            }
-
-            if (telemetryListener != null)
-            {
-                telemetryListener.SubscribeWithAdapter(this);
-            }
-        }
-
-        public OperationNameTelemetryInitializer(IHttpContextAccessor httpContextAccessor)
-            : this(httpContextAccessor, null)
-        {
-=======
->>>>>>> 3624c736
         }
 
         protected override void OnInitializeTelemetry(HttpContext platformContext, RequestTelemetry requestTelemetry, ITelemetry telemetry)
