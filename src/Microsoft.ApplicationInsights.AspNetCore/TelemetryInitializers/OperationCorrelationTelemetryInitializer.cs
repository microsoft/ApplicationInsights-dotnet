﻿namespace Microsoft.ApplicationInsights.AspNetCore.TelemetryInitializers
{
    using System;
    using Microsoft.ApplicationInsights.AspNetCore.Common;
    using Microsoft.ApplicationInsights.AspNetCore.DiagnosticListeners;
    using Microsoft.ApplicationInsights.Channel;
    using Microsoft.ApplicationInsights.DataContracts;
    using Microsoft.ApplicationInsights.Extensibility;
    using Microsoft.AspNetCore.Http;

    /// <summary>
    /// A telemetry initializer that will set the correlation context for all telemetry items in web application.
    /// </summary>
    internal class OperationCorrelationTelemetryInitializer : TelemetryInitializerBase
    {
        private readonly TelemetryConfiguration telemetryConfiguration;

        /// <summary>
        /// Initializes a new instance of the <see cref="OperationCorrelationTelemetryInitializer"/> class.
        /// </summary>
        /// <param name="httpContextAccessor">Accessor for retrieving the current HTTP context.</param>
        /// <param name="applicationIdProvider">Nullable Provider for resolving application Id to be used by Correlation.</param>
<<<<<<< HEAD
        public OperationCorrelationTelemetryInitializer(IHttpContextAccessor httpContextAccessor, TelemetryConfiguration telemetryConfiguration) : base(httpContextAccessor)
=======
        public OperationCorrelationTelemetryInitializer(IHttpContextAccessor httpContextAccessor, IApplicationIdProvider applicationIdProvider = null) : base(httpContextAccessor)
>>>>>>> 6244f9ca
        {
            this.telemetryConfiguration = telemetryConfiguration ?? throw new ArgumentNullException(nameof(telemetryConfiguration));
        }

        /// <summary>
        /// Implements initialization logic.
        /// </summary>
        /// <param name="platformContext">Http context</param>
        /// <param name="requestTelemetry">Request telemetry object associated with the current request.</param>
        /// <param name="telemetry">Telemetry item to initialize.</param>
        protected override void OnInitializeTelemetry(HttpContext platformContext, RequestTelemetry requestTelemetry, ITelemetry telemetry)
        {
            HttpRequest currentRequest = platformContext.Request;
            if (currentRequest?.Headers != null && string.IsNullOrEmpty(requestTelemetry.Source))
            {
                string headerCorrelationId = HttpHeadersUtilities.GetRequestContextKeyValue(currentRequest.Headers, RequestResponseHeaders.RequestContextSourceKey);

                string applicationId = null;
                // If the source header is present on the incoming request, and it is an external component (not the same ikey as the one used by the current component), populate the source field.
                if (!string.IsNullOrEmpty(headerCorrelationId))
                {
                    headerCorrelationId = StringUtilities.EnforceMaxLength(headerCorrelationId, InjectionGuardConstants.AppIdMaxLengeth);
                    if (string.IsNullOrEmpty(requestTelemetry.Context.InstrumentationKey))
                    {
                        requestTelemetry.Source = headerCorrelationId;
                    }
                    else if ((this.telemetryConfiguration.ApplicationIdProvider?.TryGetApplicationId(requestTelemetry.Context.InstrumentationKey, out applicationId) ?? false)
                        && applicationId != headerCorrelationId)
                    {
                        requestTelemetry.Source = headerCorrelationId;
                    }
                }
            }
        }
    }
}<|MERGE_RESOLUTION|>--- conflicted
+++ resolved
@@ -13,20 +13,16 @@
     /// </summary>
     internal class OperationCorrelationTelemetryInitializer : TelemetryInitializerBase
     {
-        private readonly TelemetryConfiguration telemetryConfiguration;
+        private readonly IApplicationIdProvider applicationIdProvider;
 
         /// <summary>
         /// Initializes a new instance of the <see cref="OperationCorrelationTelemetryInitializer"/> class.
         /// </summary>
         /// <param name="httpContextAccessor">Accessor for retrieving the current HTTP context.</param>
         /// <param name="applicationIdProvider">Nullable Provider for resolving application Id to be used by Correlation.</param>
-<<<<<<< HEAD
-        public OperationCorrelationTelemetryInitializer(IHttpContextAccessor httpContextAccessor, TelemetryConfiguration telemetryConfiguration) : base(httpContextAccessor)
-=======
         public OperationCorrelationTelemetryInitializer(IHttpContextAccessor httpContextAccessor, IApplicationIdProvider applicationIdProvider = null) : base(httpContextAccessor)
->>>>>>> 6244f9ca
         {
-            this.telemetryConfiguration = telemetryConfiguration ?? throw new ArgumentNullException(nameof(telemetryConfiguration));
+            this.applicationIdProvider = applicationIdProvider;
         }
 
         /// <summary>
@@ -51,7 +47,7 @@
                     {
                         requestTelemetry.Source = headerCorrelationId;
                     }
-                    else if ((this.telemetryConfiguration.ApplicationIdProvider?.TryGetApplicationId(requestTelemetry.Context.InstrumentationKey, out applicationId) ?? false)
+                    else if ((this.applicationIdProvider?.TryGetApplicationId(requestTelemetry.Context.InstrumentationKey, out applicationId) ?? false)
                         && applicationId != headerCorrelationId)
                     {
                         requestTelemetry.Source = headerCorrelationId;
