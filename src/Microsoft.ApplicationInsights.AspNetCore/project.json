--- conflicted
+++ resolved
@@ -3,11 +3,7 @@
     "summary": "Application Insights for ASP.NET Core web applications.",
     "description": "Application Insights for ASP.NET Core web applications. See https://azure.microsoft.com/en-us/documentation/articles/app-insights-asp-net-five/ for more information. Privacy statement: https://go.microsoft.com/fwlink/?LinkId=512156",
     "authors": ["Microsoft"],
-<<<<<<< HEAD
-    "version": "2.1.0-beta5",
-=======
     "version": "2.1.0-beta6",
->>>>>>> 4044b47f
     "copyright": "Copyright © Microsoft. All Rights Reserved.",
     "packOptions": {
         "projectUrl": "https://go.microsoft.com/fwlink/?LinkId=392727",
