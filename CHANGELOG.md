﻿# Changelog

This changelog will be used to generate documentation on [release notes page](http://azure.microsoft.com/en-us/documentation/articles/app-insights-release-notes-dotnet/).

## Version 2.2.0-beta3

<<<<<<< HEAD
- Read InstrumentationKey from environment variable APPINSIGHTS_INSTRUMENTATIONKEY if it is was not provided inline or through configuration (not available in PCL version of SDK).
=======
- Context properties `NetworkType`, `ScreenResolution` and `Language` marked as obsolete. Please use custom properties to report network type, screen resolution and language. Values stored in these properties will be send as custom properties. 
- Dependency type was updated to reflect the latest developments in Applicaiton Insights Applicaiton Map feature. You can set a new field - `Target`. `CommandName` was renamed to `Data` for consistancy with the Application Analytics schema. `DependencyKind` will never be send any more and will not be set to "Other" by default. Also there are two more constructors for `DependencyTelemetry` item.
- Type `SessionStateTelemetry` was marked obsolete. Use `IsFirst` flag in `SessionContext` to indicate that the session is just started.
- Type `PerformanceCounterTelemetry` was marked obsolete. Use `MetricTelemetry` instead.
- Marked `RequestTelemetry.HttpMethod` as obsolete. Put http verb as part of the name for the better grouping by name and use custom properties to report http verb as a dimension.
- Marked `RequestTelemetry.StartTime` as obsolete. Use `TimeStamp` instead.
>>>>>>> 7c73502e

## Version 2.2.0-beta2

- InMemoryChannel has a new override for Flush method that accepts timeout.
- Local storage folder name was changed. That means that when the application stopped, and the application was updated to the new SDK, then the telemetry from the old local folder will not be send.
- Allow all characters in property names and measurements names.
- AdaptiveTelemetryProcessor has a new property IncludedTypes. It gets or sets a semicolon separated list of telemetry types that should be sampled. If left empty all types are included implicitly. Types are not included if they are set in ExcludedTypes.
- Richpayload event source event is generated for all framework versions of SDK (before it was supported in 4.6 only)
- TelemetryClient has a new method TrackAvailability. Data posted using this method would be available in AppAnalitics only, Azure portal UI is not available at this moment.

## Version 2.2.0-beta1

- Add ExceptionTelemetry.Message property. If it is provided it is used instead of Exception.Message property for the ounter-most exception.
- Telemetry types can be exluded from sampling by specifing ExcludedTypes property. 
- ServerTelemetryChannel: changed backoff logic to be less aggressive, added diagnostics event when backoff logic kicks in and added more tracing. (Done to address issues when data stopps flowing till application gets restarted)

## Version 2.1.0-beta4
- [Bug fix](https://github.com/Microsoft/ApplicationInsights-dotnet-server/issues/76)

## Version 2.1.0-beta3
- Support partial success (206) from the Application Insights backend. Before this change SDK may have lost data because some items of the batch were accepted and some items of the batch were asked to be retried (because of burst throttling or intermittent issues).
- Bug fixes

## Version 2.1.0-beta1

- Upgraded to depend on EventSource.Redist nuget version 1.1.28
- Upgraded to depend on Microsoft.Bcl nuget version 1.1.10

## Version 2.0.1

- Add Win Phone, Win Store and UWP targets that include 1.2.3 version of ApplicationInsights.dll. It is included to prevent applications that upgrade to 2.0.0 from crashing. In any case using this nuget for Win Phone, Win Store and UWP targets is not recommended and not supported. 

## Version 2.0.0

- Disallow Nan, +-Infinity measurements. Value will be replaced on 0.
- Disallow Nan, +-Infinity metrics (Value, Min, Max and StandardDeviation). Values will be replaced on 0.

## Version 2.0.0-rc1

- Writing telemetry items to debug output can be disabled with ```IsTracingDisabled``` property on ```TelemetryDebugWriter```. 
Telemetry items that were filtered out by sampling are now indicated in debug output. Custom telemetry processors can now invoke
method ```WriteTelemetry``` on ```TelemetryDebugWriter``` with ```filteredBy``` parameter to indicate in debug output that an
item is being filtered out.
- DependencyTelemetry.Async property was removed.
- DependencyTelemetry.Count property was removed.
- When configuration is loaded from ApplicationInsights.config incorrect and broken elements are skiped. That includes both high level evelemts like TelemetryInitializers as well as individual properties.  
- Internal Application Insights SDK traces will be marked as synthetic and have `SyntheticSource` equals to 'SDKTelemetry'.
- UserContext.AcquisitionDate property was removed.
- UserContext.StoreRegion property was removed.
- InMemoryChannel.DataUploadIntervalInSeconds was removed. Use SendingInterval instead.
- DeviceContext.RoleName was removed. Use DeviceContext.Cloud.RoleName instead.
- DeviceContext.RoleInstance was removed. Use DeviceContext.Cloud.RoleInstance instead.

## Version 2.0.0-beta4

- UseSampling and UseAdaptiveSampling extensions were moved to Microsoft.ApplicationInsights.Extensibility
- Cut Phone and Store support
- Updated ```DependencyTelemetry``` to have new properties ```ResultCode``` and ```Id```
- If ``ServerTelemetryChannel`` is initialized programmatically it is required to call ServerTelemetryChannel.Initialize() method. Otherwise persistent storage will not be initialized (that means that if telemetry cannot be sent because of temporary connectivity issues it will be dropped).
- ``ServerTelemetryChannel`` has new property ``StorageFolder`` that can be set either through code or though configuration. If this property is set ApplicationInsights uses provided location to store telemetry that was not sent because of temporary connectivity issues. If property is not set or provided folder is inaccessible ApplicationInsights will try to use LocalAppData or Temp as it was done before.
- TelemetryConfiguration.GetTelemetryProcessorChainBuilder extension method is removed. Instead of this method use TelemetryConfiguration.TelemetryProcessorChainBuilder instance method.
- TelemetryConfiguration has a new property TelemetryProcessors that gives readonly access to TelemetryProcessors collection.
- `Use`, `UseSampling` and `UseAdaptiveSampling` preserves TelemetryProcessors loaded from configuration.

## Version 2.0.0-beta3
- Adaptive sampling turned on by default in server telemetry channel. Details can be found in [#80](https://github.com/Microsoft/ApplicationInsights-dotnet/issues/80).
- Fixed signature of ```UseSampling``` to allow chaining with other calls to ```Use``` of telemetry processors.
- Property ```Request.ID``` returned back. ```OperationContext``` now has a property ```ParentId``` for end-to-end coorrelation.
- ```TimestampTelemetryInitializer``` is removed. Timestamp will be added automatically by ```TelemetryClient```.
- ```OperationCorrelationTelemetryInitializer``` is added by default to enable operaitons correlation.

## Version 2.0.0-beta2
- Fix UI thread locking when initializing InMemoryChannel (default channel) from UI thread.
- Added support for ```ITelemetryProcessor``` and ability to construct chain of TelemetryProcessors via code or config.
- Version of ```Microsoft.ApplicationInsights.dll``` for the framework 4.6 is now part of the package.
- IContextInitializer interface is not supported any longer. ContextInitializers collection was removed from TelemetryConfiguraiton object.
- The max length limit for the ```Name``` property of ```EventTelemetry``` was set to 512.
- Property ```Name``` of ```OperationContext``` was renamed to ```RootName```
- Property ```Id``` of ```RequestTelemetry``` was removed.
- Property ```Id``` and ```Context.Operation.Id``` of ```RequestTelemetry``` would not be initialized when creating new ```RequestTelemetry```.
- New properties of ```OperationContext```: ```CorrelationVector```, ```ParentId``` and ```RootId``` to support end-to-end telemetry items correlation.

## Version 2.0.0-beta1

- TrackDependency will produce valid JSON when not all required fields were specified.
- Redundant property ```RequestTelemetry.ID``` is now just a proxy for ```RequestTelemetry.Operation.Id```.
- New interface ```ISupportSampling``` and explicit implementation of it by most of data item types.
- ```Count``` property on DependencyTelemetry marked as Obsolete. Use ```SamplingPercentage``` instead.
- New ```CloudContext``` introduced and properties ```RoleName``` and ```RoleInstance``` moved to it from ```DeviceContext```.
- New property ```AuthenticatedUserId``` on ```UserContext``` to specify authenticated user identity.

## Version 1.2.3
- Bug fixes.
- Telemetry item will be serialized to Debug Ouput even when Instrumentation Key was not set.

## Version 1.2
- First version shipped from github

## Version 1.1

- SDK now introduces new telemetry type ```DependencyTelemetry``` which contains information about dependency call from application
- New method ```TelemetryClient.TrackDependency``` allows to send information about dependency calls from application

## Version 0.17

- Application Insights now distributes separate binaries for framework 4.0 and 4.5. Library for the framework 4.5 will not require EventSource and BCL nuget dependencies. You need to ensure you refer the correct library in ```packages.config```. It should be ```<package id="Microsoft.ApplicationInsights" version="0.17.*" targetFramework="net45" />```
- Diagnostics telemetry module is not registered in ApplicationInsights.config and no self-diagnostics messages will be sent to portal for non-web applications. Insert ```<Add Type="Microsoft.ApplicationInsights.Extensibility.Implementation.Tracing.DiagnosticsTelemetryModule, Microsoft.ApplicationInsights" />``` to ```<TelemetryModules>``` node to get SDK self-diagnostics messages from your application.
- ApplicationInsights.config file search order was changed. File from the bin/ folder will no longer be used even if exists for the web applications.
- Nullable properties are now supported in ApplicationInsights.config.
- DeveloperMode property of ```ITelemetryChannel``` interface became a nullable bool.

## Version 0.16

- SDK now supports dnx target platform to enable monitoring of [.NET Core framework](http://www.dotnetfoundation.org/NETCore5) applications.
- Instance of ```TelemetryClient``` do not cache Instrumentation Key anymore. Now if instrumentation key wasn't set to ```TelemetryClient``` explicitly ```InstrumentationKey``` will return null. It fixes an issue when you set ```TelemetryConfiguration.Active.InstrumentationKey``` after some telemetry was already collected, telemetry modules like dependency collector, web requests data collection and performance counters collector will use new instrumentation key.

## Version 0.15

- New property ```Operation.SyntheticSource``` now available on ```TelemetryContext```. Now you can mark your telemetry items as “not a real user traffic” and specify how this traffic was generated. As an example by setting this property you can distinguish traffic from your test automation from load test traffic.
- Channel logic was moved to the separate NuGet called Microsoft.ApplicationInsights.PersistenceChannel. Default channel is now called InMemoryChannel
- New method ```TelemetryClient.Flush``` allows to flush telemetry items from the buffer synchronously

## Version 0.13

No release notes for older versions available.<|MERGE_RESOLUTION|>--- conflicted
+++ resolved
@@ -4,16 +4,13 @@
 
 ## Version 2.2.0-beta3
 
-<<<<<<< HEAD
 - Read InstrumentationKey from environment variable APPINSIGHTS_INSTRUMENTATIONKEY if it is was not provided inline or through configuration (not available in PCL version of SDK).
-=======
 - Context properties `NetworkType`, `ScreenResolution` and `Language` marked as obsolete. Please use custom properties to report network type, screen resolution and language. Values stored in these properties will be send as custom properties. 
 - Dependency type was updated to reflect the latest developments in Applicaiton Insights Applicaiton Map feature. You can set a new field - `Target`. `CommandName` was renamed to `Data` for consistancy with the Application Analytics schema. `DependencyKind` will never be send any more and will not be set to "Other" by default. Also there are two more constructors for `DependencyTelemetry` item.
 - Type `SessionStateTelemetry` was marked obsolete. Use `IsFirst` flag in `SessionContext` to indicate that the session is just started.
 - Type `PerformanceCounterTelemetry` was marked obsolete. Use `MetricTelemetry` instead.
 - Marked `RequestTelemetry.HttpMethod` as obsolete. Put http verb as part of the name for the better grouping by name and use custom properties to report http verb as a dimension.
 - Marked `RequestTelemetry.StartTime` as obsolete. Use `TimeStamp` instead.
->>>>>>> 7c73502e
 
 ## Version 2.2.0-beta2
 
