--- conflicted
+++ resolved
@@ -1,15 +1,12 @@
 # Changelog
 
 ## VNext
-<<<<<<< HEAD
 - Added support to configure AAD audience, required for additional Azure clouds. ([#2623](https://github.com/microsoft/ApplicationInsights-dotnet/pull/2623))
-=======
 - Update endpoint redirect header name for QuickPulse module to v2
 - AzureSdkDiagnosticListener modified to use sdkversion prefix "rdddsaz" instead of "dotnet".
 
 ## Version 2.21.0
 - no changes since beta.
->>>>>>> 5b05c9b6
 
 ## Version 2.21.0-beta3
 - [Remove two unnecessary .NET Standard 1.x dependencies.](https://github.com/microsoft/ApplicationInsights-dotnet/pull/2613)
