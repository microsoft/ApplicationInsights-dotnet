# Changelog

## VNext
<<<<<<< HEAD
- [Fix heartbeat for short-running WorkerServices](https://github.com/microsoft/ApplicationInsights-dotnet/pull/2762)
=======
- UnitTest updates to fix codeQL issues, no product code changes.
>>>>>>> 98bc6c54

## Version 2.23.0
- no changes since beta.

## Version 2.23.0-beta1
- [Populate required field Message with "n/a" if it is empty](https://github.com/microsoft/ApplicationInsights-dotnet/issues/1066)
- [Fix ITelemetryModule singleton registration to support presence of keyed services](https://github.com/microsoft/ApplicationInsights-dotnet/pull/2908)

## Version 2.22.0
- no changes since beta.

## Version 2.22.0-beta4
- [Added support to read diagnostics config from the path defined in environment variable.](https://github.com/microsoft/ApplicationInsights-dotnet/pull/2769)

## Version 2.22.0-beta3
- [Do not report CosmosDB transport-level calls](https://github.com/microsoft/ApplicationInsights-dotnet/pull/2789)
- [Fixed an adaptive sampling issue that caused incorrect item count when an `Activity` Recorded flags were modified externally, when enabled side-by-side with OpenTelemetry or other solutions.](https://github.com/microsoft/ApplicationInsights-dotnet/issues/2742)

## Version 2.22.0-beta2
- [Upgrade System.Diagnostics.PerformanceCounter to version 6.0.0 to address CVE-2021-24112](https://github.com/microsoft/ApplicationInsights-dotnet/pull/2707)
- [Report internal dependencies from Cosmos SDK as InProc and align with Cosmos SDK EventSource changes](https://github.com/microsoft/ApplicationInsights-dotnet/pull/2712)

## Version 2.22.0-beta1
- Update endpoint redirect header name for QuickPulse module to v2
- AzureSdkDiagnosticListener modified to use sdkversion prefix "rdddsaz" instead of "dotnet".
- [ILogger logs with LogLevel.None severity are now ignored by ApplicationInsightsLogger](https://github.com/microsoft/ApplicationInsights-dotnet/pull/2667). Fixes ([#2666](https://github.com/microsoft/ApplicationInsights-dotnet/issues/2666))
- [Fix ExceptionTelemetry clears all Context when updating Exception property](https://github.com/microsoft/ApplicationInsights-dotnet/issues/2086)
- [Support dependency tracking and diagnostics events for Microsoft.Azure.Cosmos v3](https://github.com/microsoft/ApplicationInsights-dotnet/pull/2635)

## Version 2.21.0
- no changes since beta.

## Version 2.21.0-beta3
- [Remove two unnecessary .NET Standard 1.x dependencies.](https://github.com/microsoft/ApplicationInsights-dotnet/pull/2613)
- Address vulnerability in `Newtonsoft.Json` ([GHSA-5crp-9r3c-p9vr](https://github.com/advisories/GHSA-5crp-9r3c-p9vr)).
  Mitigation is to upgrade dependencies in `Microsoft.ApplicationInsights.AspNetCore` ([#2615](https://github.com/microsoft/ApplicationInsights-dotnet/pull/2615))
  - Upgrade `Microsoft.Extensions.Configuration.Json` from v2.1.0 to v3.1.0.
  - Upgrade `System.Text.Encodings.Web` from 4.5.1 to 4.7.2.

## Version 2.21.0-beta2
- [LOGGING: Make TelemetryConfiguration configurable in ApplicationInsightsLoggingBuilderExtensions](https://github.com/microsoft/ApplicationInsights-dotnet/issues/1944)
- [Added support for distributed tracing with Azure.Messaging.ServiceBus](https://github.com/microsoft/ApplicationInsights-dotnet/pull/2593)
- [Move internal type from `Shared` to `Microsoft` namespace](https://github.com/microsoft/ApplicationInsights-dotnet/pull/2442)
- [Extension methods to retrive specific operation details.](https://github.com/microsoft/ApplicationInsights-dotnet/issues/1350)
- [Mark Instrumentation Key based APIs as Obsolete](https://github.com/microsoft/ApplicationInsights-dotnet/issues/2560).
  - See also: https://docs.microsoft.com/azure/azure-monitor/app/migrate-from-instrumentation-keys-to-connection-strings
- [Fix: Livelock in MetricValuesBuffer.](https://github.com/microsoft/ApplicationInsights-dotnet/pull/2612)
  Mitigation for TelemetryClient.Flush deadlocks ([#1186](https://github.com/microsoft/ApplicationInsights-dotnet/issues/1186))

## Version 2.21.0-beta1
- [Support IPv6 in request headers](https://github.com/microsoft/ApplicationInsights-dotnet/issues/2521)
- [Validate exception stack trace line numbers to comply with endpoint restrictions.](https://github.com/microsoft/ApplicationInsights-dotnet/issues/2482)
- [Removed redundant memory allocations and processing in PartialSuccessTransmissionPolicy for ingestion sampling cases](https://github.com/microsoft/ApplicationInsights-dotnet/issues/2445)
- [Validate exception message length to comply with endpoint restrictions.](https://github.com/microsoft/ApplicationInsights-dotnet/issues/2284)
- Update JavaScript snippet to sv5 which includes the cdn endpoint.
- [Make operation detail name constants public.](https://github.com/microsoft/ApplicationInsights-dotnet/issues/1326)

## Version 2.20
- [Allow Control of Documents sampling for QuickPulse telemetry](https://github.com/microsoft/ApplicationInsights-dotnet/pull/2425)

## Version 2.20.0-beta1
- [Allow Control of Documents sampling for QuickPulse telemetry](https://github.com/microsoft/ApplicationInsights-dotnet/pull/2425)

## Version 2.19.0
- Support for .Net6

## Version 2.19.0-beta1
- [The `{OriginalFormat}` field in ILogger Scope will be emitted as `OriginalFormat` with the braces removed](https://github.com/microsoft/ApplicationInsights-dotnet/pull/2362)
- [Enable SDK to create package for auto-instrumentation](https://github.com/microsoft/ApplicationInsights-dotnet/pull/2365)
- [Suppress long running SignalR connections](https://github.com/microsoft/ApplicationInsights-dotnet/pull/2372)
- [Support for redirect response from Ingestion service](https://github.com/microsoft/ApplicationInsights-dotnet/issues/2327)
- [NetCore2.1 has reached end of life and all references have been removed](https://github.com/microsoft/ApplicationInsights-dotnet/issues/2251)

## Version 2.18.0
- [Change Self-Diagnostics to include datetimestamp in filename](https://github.com/microsoft/ApplicationInsights-dotnet/pull/2325)
- [AAD: Add logging to AuthenticationTransmissionPolicy](https://github.com/microsoft/ApplicationInsights-dotnet/pull/2319)
- [QuickPulse: Bump the number of custom dimensions included into full documents for QuickPulse from 3 to 10, make the selection consistent](https://github.com/microsoft/ApplicationInsights-dotnet/pull/2341)

## Version 2.18.0-beta3
- [Enable the self diagnostics and fix a NullReferenceException bug](https://github.com/microsoft/ApplicationInsights-dotnet/pull/2302)
- AAD Breaking change: [CredentialEnvelope.GetToken() now returns type AuthToken instead of string. This is to expose the Expiration value with the token.](https://github.com/microsoft/ApplicationInsights-dotnet/pull/2306)

## Version 2.18.0-beta2
- Reduce technical debt: Use pattern matching
- [Improve Self Diagnostics and support setting configuration in file](https://github.com/microsoft/ApplicationInsights-dotnet/issues/2238)
- [Fix AzureSdkDiagnosticListener from crashing user app.](https://github.com/microsoft/ApplicationInsights-dotnet/pull/2294)
- [Add support for Azure Active Directory ](https://github.com/microsoft/ApplicationInsights-dotnet/issues/2190)

## Version 2.18.0-beta1
- [Fix PropertyFetcher error when used with multiple types](https://github.com/microsoft/ApplicationInsights-dotnet/issues/2194)
- [New Task Based Flush API - FlushAsync](https://github.com/microsoft/ApplicationInsights-dotnet/issues/1743)
- [End support for net45 and net46 in AspNetCore](https://github.com/microsoft/ApplicationInsights-dotnet/pull/2252)

## Version 2.17.0
- [Fix: telemetry parent id when using W3C activity format in TelemetryDiagnosticSourceListener](https://github.com/microsoft/ApplicationInsights-dotnet/issues/2142)
- [Add ingestion response duration for transmission to data delivery status - TransmissionStatusEventArgs](https://github.com/microsoft/ApplicationInsights-dotnet/pull/2157)
- [Update default Profiler and Snapshot Debugger endpoints](https://github.com/microsoft/ApplicationInsights-dotnet/issues/2166)

## Version 2.17.0-beta1
- [Fix: Missing Dependencies when using Microsoft.Data.SqlClient v2.0.0](https://github.com/microsoft/ApplicationInsights-dotnet/issues/2032)
- [Add RoleName as a header with Ping Requests to QuickPulse.](https://github.com/microsoft/ApplicationInsights-dotnet/pull/2113)
- [QuickPulseTelemetryModule takes hints from the service regarding the endpoint to ping and how often to ping it](https://github.com/microsoft/ApplicationInsights-dotnet/pull/2120)
- [Upgrade Log4Net to version 2.0.10 to address CVE-2018-1285](https://github.com/microsoft/ApplicationInsights-dotnet/issues/2149)

## Version 2.16.0
- [QuickPulseTelemetryModule and MonitoringDataPoint have a new Cloud Role Name field for sending with ping and post requests to QuickPulse Service.](https://github.com/microsoft/ApplicationInsights-dotnet/pull/2100)
- [Upgrade to System.Diagnostics.DiagnosticSource v5.0.0](https://github.com/microsoft/ApplicationInsights-dotnet/issues/1960)

## Version 2.16.0-beta1
- [ILogger LogError and LogWarning variants write exception `ExceptionStackTrace` when `TrackExceptionsAsExceptionTelemetry` flag is set to `false`](https://github.com/microsoft/ApplicationInsights-dotnet/pull/2065)
- [Upgrade to System.Diagnostics.DiagnosticSource v5.0.0-rc.2.20475.5](https://github.com/microsoft/ApplicationInsights-dotnet/pull/2091)
- [The `{OriginalFormat}` field in ILogger will be emitted as `OriginalFormat` with the braces removed](https://github.com/microsoft/ApplicationInsights-dotnet/pull/2071)
- ApplicationInsightsLoggerProvider populates structured logging key/values irrespective of whether Scopes are enabled or not.

## Version 2.15.0
- EventCounterCollector module does not add AggregationInterval as a dimension to the metric.

## Version 2.15.0-beta3
- [Support Request.PathBase for AspNetCore telemetry](https://github.com/microsoft/ApplicationInsights-dotnet/pull/1983)
- [End support for .NET Framework 4.5 / 4.5.1, Add support for .NET Framework 4.5.2](https://github.com/microsoft/ApplicationInsights-dotnet/issues/1161)
- [Create single request telemetry when URL-rewrite rewrites a request](https://github.com/microsoft/ApplicationInsights-dotnet/issues/1744)
- [Remove legacy TelemetryConfiguration.Active from AspNetCore SDK](https://github.com/microsoft/ApplicationInsights-dotnet/issues/1953)
- [Refactor AspNetCore and WorkerService use of Heartbeat (DiagnosticTelemetryModule)](https://github.com/microsoft/ApplicationInsights-dotnet/issues/1954)
- [Fix broken correlation and missing in-proc dependency Azure Blob SDK v12](https://github.com/microsoft/ApplicationInsights-dotnet/issues/1915)
- [Fix Heartbeat interval not applied until after first heartbeat](https://github.com/microsoft/ApplicationInsights-dotnet/issues/1298)
- [Fix: ApplicationInsightsLoggerProvider does not catch exceptions](https://github.com/microsoft/ApplicationInsights-dotnet/issues/1969)
- [Update AppInsights JS snippet used in the code to latest version](https://github.com/microsoft/ApplicationInsights-JS)
- [ServerTelemetryChannel does not fall back to any default directory if user explicitly configures StorageFolder, and have trouble read/write to it](https://github.com/microsoft/ApplicationInsights-dotnet/pull/2002)
- [Fixed a bug which caused ApplicationInsights.config file being read for populating TelemetryConfiguration in .NET Core projects](https://github.com/microsoft/ApplicationInsights-dotnet/issues/1795)
- [Remove System.RunTime EventCounters by default](https://github.com/microsoft/ApplicationInsights-dotnet/issues/2009)
- [Ingestion service data delivery status](https://github.com/microsoft/ApplicationInsights-dotnet/pull/1887)
- [Update version of Microsoft.AspNetCore.Hosting to 2.1.0](https://github.com/microsoft/ApplicationInsights-dotnet/issues/1902)

## Version 2.15.0-beta2
- [Read all properties of ApplicationInsightsServiceOptions from IConfiguration](https://github.com/microsoft/ApplicationInsights-dotnet/issues/1882)
- [End support for NetStandard 1.x, Add support for NetStandard 2.0](https://github.com/microsoft/ApplicationInsights-dotnet/issues/1160)
- [Add support for SourceLink.Github to all SDKs.](https://github.com/microsoft/ApplicationInsights-dotnet/issues/1760)
- [ServerTelemetryChannel by default uses local disk storage in non Windows, to store telemetry during transient errors](https://github.com/microsoft/ApplicationInsights-dotnet/issues/1792)
- [Make TelemetryConfiguration property of TelemetryClient public accessible to be able to read the configuration](https://github.com/microsoft/ApplicationInsights-dotnet/issues/581)

## Version 2.15.0-beta1
- [WorkerService package is modified to depend on 2.1.1 on Microsoft.Extensions.DependencyInjection so that it can be used in .NET Core 2.1 projects without nuget errors.](https://github.com/microsoft/ApplicationInsights-dotnet/issues/1677)
- [Adding a flag to EventCounterCollector to enable/disable storing the EventSource name in the MetricNamespace and simplify the metric name](https://github.com/microsoft/ApplicationInsights-dotnet/issues/1341)
- [New: EventCounter to track Ingestion Endpoint Response Time](https://github.com/microsoft/ApplicationInsights-dotnet/pull/1796)

## Version 2.14.0
- no changes since beta.

## Version 2.14.0-beta5
- [Stop collecting EventCounters from Microsoft.AspNetCore.Hosting](https://github.com/microsoft/ApplicationInsights-dotnet/issues/1759)
- [Enable ILogger provider for apps targeting .NET Framework](https://github.com/microsoft/ApplicationInsights-dotnet/issues/1312)

## Version 2.14.0-beta4
- [Fix: SQL dependency names are bloated when running under the .NET Framework and using Microsoft.Data.SqlClient package](https://github.com/microsoft/ApplicationInsights-dotnet/pull/1723)
- [Fix: Disabling HeartBeats in Asp.Net Core projects causes Error traces every heart beat interval (15 minutes default)](https://github.com/microsoft/ApplicationInsights-dotnet/issues/1681)
- [Standard Metric extractor (Exception,Trace) populates all standard dimensions.](https://github.com/microsoft/ApplicationInsights-dotnet/issues/1738)
- [Add an explicit reference to System.Memory v4.5.4. This fixes a bug in System.Diagnostics.DiagnosticSource. We will remove this dependency when DiagnosticSource is re-released.](https://github.com/microsoft/ApplicationInsights-dotnet/issues/1707)

## Version 2.14.0-beta3
- [New: JavaScript Property to support Content Security Policy](https://github.com/microsoft/ApplicationInsights-dotnet/issues/1443)
- [Fix: All perf counters stop being collected when any of faulty counters are specified to collect on Azure WebApps](https://github.com/microsoft/ApplicationInsights-dotnet/issues/1686)
- [Fix: Some perf counters aren't collected when app is hosted on Azure WebApp](https://github.com/microsoft/ApplicationInsights-dotnet/issues/1685)
- [Fix: Update dependencies to fix incompatibility with NetCore 3.0 and 3.1](https://github.com/microsoft/ApplicationInsights-dotnet/issues/1699)
    - removing dependency on System.Data.SqlClient
    - System.Diagnostics.PerformanceCounter v4.5.0 -> v4.7.0
    - System.IO.FileSystem.AccessControl v4.5.0 -> 4.7.0

## Version 2.14.0-beta2
- [Fix: AspNetCore AddApplicationInsightsSettings() and MissingMethodException](https://github.com/microsoft/ApplicationInsights-dotnet/issues/1702)

## Version 2.14.0-beta1
- [Support new conventions for EventHubs from Azure.Messaging.EventHubs and processor.](https://github.com/microsoft/ApplicationInsights-dotnet/pull/1674)
- [Adding a flag to DependencyTrackingTelemetryModule to enable/disable collection of SQL Command text.](https://github.com/microsoft/ApplicationInsights-dotnet/pull/1514)
   Collecting SQL Command Text will now be opt-in, so this value will default to false. This is a change from the current behavior on .NET Core. To see how to collect SQL Command Text see here for details: https://docs.microsoft.com/azure/azure-monitor/app/asp-net-dependencies#advanced-sql-tracking-to-get-full-sql-query
- [change references to log4net to version 2.0.8](https://github.com/microsoft/ApplicationInsights-dotnet/issues/1675)
- [Fix: PerformanceCounter implementation is taking large memory allocation](https://github.com/microsoft/ApplicationInsights-dotnet/issues/1694)

## Version 2.13.1
- [Fix: AspNetCore AddApplicationInsightsSettings() and MissingMethodException](https://github.com/microsoft/ApplicationInsights-dotnet/issues/1702)

## Version 2.13.0
- no changes since beta.

## Version 2.13.0-beta2
- [Move FileDiagnosticTelemetryModule to Microsoft.ApplicationInsights assembly.](https://github.com/microsoft/ApplicationInsights-dotnet/issues/1059)
- [Do not track exceptions from HttpClient on .NET Core](https://github.com/microsoft/ApplicationInsights-dotnet/issues/1362)
- [Copy tags if we create new Activity in ASP.NET Core listener](https://github.com/microsoft/ApplicationInsights-dotnet/pull/1660)

## Version 2.13.0-beta1
- [All product sdks are now building the same symbols (DebugType = FULL) and we're including symbols in the nuget package.](https://github.com/microsoft/ApplicationInsights-dotnet/issues/1527)
- [Upgraded FxCop and fixed several issues related to null checks and disposing objects.](https://github.com/microsoft/ApplicationInsights-dotnet/pull/1499)
- [Fix Environment read permission Exception](https://github.com/microsoft/ApplicationInsights-dotnet/issues/657)
- [Exceptions are not correlated to requests when customErrors=Off and Request-Id is passed](https://github.com/microsoft/ApplicationInsights-dotnet/issues/1493)
- [Switch to compact Id format in W3C mode](https://github.com/microsoft/ApplicationInsights-dotnet/pull/1498)
- [Sanitizing Message in Exception](https://github.com/microsoft/ApplicationInsights-dotnet/issues/546)
- [Fix CreateRequestTelemetryPrivate throwing System.ArgumentOutOfRangeException](https://github.com/microsoft/ApplicationInsights-dotnet/issues/1513)
- [NLog supports TargetFramework NetStandard2.0 and reduces dependencies](https://github.com/microsoft/ApplicationInsights-dotnet/pull/1522)

## Version 2.12.2
- [Fix: AspNetCore AddApplicationInsightsSettings() and MissingMethodException](https://github.com/microsoft/ApplicationInsights-dotnet/issues/1702)

## Version 2.12.1
- [Fix Endpoint configuration bug affecting ServerTelemetryChannel and QuickPulseTelemetryModule](https://github.com/microsoft/ApplicationInsights-dotnet/issues/1648)

## Version 2.12.0
- [Fix IndexOutOfRangeException in W3CUtilities.TryGetTraceId](https://github.com/microsoft/ApplicationInsights-dotnet/pull/1327)
- [Fix UpdateRequestTelemetryFromRequest throwing UriFormatException](https://github.com/microsoft/ApplicationInsights-dotnet/issues/1328)
- [Add ETW log for missing Instrumentation Key](https://github.com/microsoft/ApplicationInsights-dotnet/pull/1331)
- [Remove HttpContext lock from AzureAppServiceRoleNameFromHostNameHeaderInitializer](https://github.com/microsoft/ApplicationInsights-dotnet/pull/1340)

## Version 2.12.0-beta4
- [Add support for collecting convention-based Azure SDK activities.](https://github.com/microsoft/ApplicationInsights-dotnet/pull/1300)
- [Log4Net includes Message for ExceptionTelemetry](https://github.com/microsoft/ApplicationInsights-dotnet/pull/1315)
- [NLog includes Message for ExceptionTelemetry](https://github.com/microsoft/ApplicationInsights-dotnet/pull/1315)
- [Fix RouteData not set in ASP.Net Core 3.0](https://github.com/microsoft/ApplicationInsights-dotnet/pull/1318)
- [Fix dependency tracking for Microsoft.Azure.EventHubs SDK 4.1.](https://github.com/microsoft/ApplicationInsights-dotnet/issues/1317)

## Version 2.12.0-beta3
- [Standard Metric extractor for Dependency) add Dependency.ResultCode dimension.](https://github.com/microsoft/ApplicationInsights-dotnet/issues/1233)

## Version 2.12.0-beta2
- [Enable Metric DimensionCapping API for Internal use with standard metric aggregation.](https://github.com/microsoft/ApplicationInsights-dotnet/issues/1244)
- [ILogger - Flush TelemetryChannel when the ILoggerProvider is Disposed.](https://github.com/microsoft/ApplicationInsights-dotnet/pull/1289)
- [Standard Metric extractor (Request,Dependency) populates all standard dimensions.](https://github.com/microsoft/ApplicationInsights-dotnet/issues/1233)

## Version 2.12.0-beta1
- BASE: [New: TelemetryConfiguration now supports Connection Strings]https://github.com/microsoft/ApplicationInsights-dotnet/issues/1221)
- WEB: [Enhancement to how QuickPulseTelemetryModule shares its ServiceEndpoint with QuickPulseTelemetryProcessor.](https://github.com/microsoft/ApplicationInsights-dotnet-server/pull/1266)
- WEB: [QuickPulse will support SDK Connection String](https://github.com/microsoft/ApplicationInsights-dotnet/issues/1221)
- WEB: [Add support for storing EventCounter Metadata as properties of MetricTelemetry](https://github.com/microsoft/ApplicationInsights-dotnet-server/issues/1287)
- WEB: [New RoleName initializer for Azure Web App to accurately populate RoleName.](https://github.com/microsoft/ApplicationInsights-dotnet-server/issues/1207)
- NETCORE: Skipping version numbers to keep in sync with Base SDK.
- NETCORE: [Fix Null/Empty Ikey from ApplicationInsightsServiceOptions overrding one from appsettings.json](https://github.com/microsoft/ApplicationInsights-aspnetcore/issues/989)
- NETCORE: [Provide ApplicationInsightsServiceOptions for easy disabling of any default TelemetryModules](https://github.com/microsoft/ApplicationInsights-aspnetcore/issues/988)
- NETCORE: [Added support for SDK Connection String](https://github.com/microsoft/ApplicationInsights-dotnet/issues/1221)
- NETCORE: [New RoleName initializer for Azure Web App to accurately populate RoleName.](https://github.com/microsoft/ApplicationInsights-dotnet-server/issues/1207)
- NETCORE: Update to Base/Web/Logging SDK to 2.12.0-beta1

----------
# Before 2.12.0, our SDKs had separate repositories.
----------

## Version 2.11.0
- BASE: Upgrade to System.Diagnostics.DiagnosticSource v4.6
- BASE: [Fix: StartOperation(Activity) does not check for Ids compatibility](https://github.com/microsoft/ApplicationInsights-dotnet/pull/1213)

## Version 2.11.0-beta2
- BASE: [Fix: Emit warning if user sets both Sampling IncludedTypes and ExcludedTypes. Excluded will take precedence.](https://github.com/microsoft/ApplicationInsights-dotnet/issues/1166)
- BASE: [Minor perf improvement by reading Actity.Tag only if required.](https://github.com/microsoft/ApplicationInsights-dotnet/pull/1170)
- BASE: [Fix: Channels not handling AggregateException, not logging full HttpRequestException.](https://github.com/microsoft/ApplicationInsights-dotnet/issues/1173)
- BASE: [Metric Aggregator background thread safeguards added to never throw unhandled exception.](https://github.com/microsoft/ApplicationInsights-dotnet/issues/1179)
- BASE: [Updated version of System.Diagnostics.DiagnosticSource to 4.6.0-preview7.19362.9. Also remove marking SDK as CLS-Compliant](https://github.com/microsoft/ApplicationInsights-dotnet/pull/1183)
- BASE: [Enhancement: Exceptions thrown by the TelemetryConfiguration will now specify the exact name of the property that could not be parsed from a config file.](https://github.com/microsoft/ApplicationInsights-dotnet/issues/1194)
- BASE: [Fix: ServerTelemetryChannel constructor exception when network info API throws.](https://github.com/microsoft/ApplicationInsights-dotnet/issues/1184)
- BASE: [Make BaseSDK use W3C Trace Context based correlation by default. Set TelemetryConfiguration.EnableW3CCorrelation=false to disable this.](https://github.com/microsoft/ApplicationInsights-dotnet/pull/1193)
- BASE: [Removed TelemetryConfiguration.EnableW3CCorrelation. Users should do Activity.DefaultIdFormat = ActivityIdFormat.Hierarchical; Activity.ForceDefaultIdFormat = true; to disable W3C Format](https://github.com/microsoft/ApplicationInsights-dotnet/issues/1198)
- BASE: [Enable sampling based on upstream sampling decision for adaptive sampling](https://github.com/microsoft/ApplicationInsights-dotnet/pull/1200)
- BASE: [Fix: StartOperation ignores user-provided custom Ids in scope of Activity](https://github.com/microsoft/ApplicationInsights-dotnet/pull/1205)
- BASE: [Set tracestate if available on requests and dependencies](https://github.com/microsoft/ApplicationInsights-dotnet/pull/1207)

## Version 2.11.0-beta1
- BASE: [Performance fixes: Support Head Sampling; Remove NewGuid(); Sampling Flags; etc... ](https://github.com/microsoft/ApplicationInsights-dotnet/pull/1158)
- BASE: [Deprecate TelemetryConfiguration.Active on .NET Core in favor of dependency injection pattern](https://github.com/microsoft/ApplicationInsights-dotnet/pull/1152)
- BASE: [Make TrackMetric() visible. This method is not recommended unless you are sending pre-aggregated metrics.](https://github.com/microsoft/ApplicationInsights-dotnet/pull/1149)

## Version 2.10.0
- BASE: [SDKVersion modified to be dotnetc for NetCore. This helps identify the source of code path, as implementations are slightly different for NetCore.](https://github.com/microsoft/ApplicationInsights-dotnet/pull/1125)
- BASE: [Fix telemetry timestamp precision on .NET Framework](https://github.com/microsoft/ApplicationInsights-dotnet-server/issues/1175)
- BASE: [Fix: catch SecurityException when ApplicationInsights config is read in partial trust](https://github.com/microsoft/ApplicationInsights-dotnet/pull/1119)

## Version 2.10.0-beta4
- BASE: [Fix NullReferenceException in DiagnosticsEventListener.OnEventWritten](https://github.com/Microsoft/ApplicationInsights-dotnet/issues/1106)
- BASE: [Fix RichPayloadEventSource can get enabled at Verbose level](https://github.com/Microsoft/ApplicationInsights-dotnet/issues/1108)
- BASE: [Fix DiagnosticsTelemetryModule can get added more than once](https://github.com/Microsoft/ApplicationInsights-dotnet/issues/1111)
- BASE: [Modify default settings for ServerTelemetryChannel to reduce disk usage. MaxTransmissionSenderCapacity is changed from 3 to 10, MaxTransmissionBufferCapacity is changed from 1MB to 5MB](https://github.com/Microsoft/ApplicationInsights-dotnet/pull/1113)

## Version 2.10.0-beta3
- BASE: No changes. Bumping version to match WebSDK release.

## Version 2.10.0-beta2
- BASE: [Fix Transmission in NETCORE to handle partial success (206) response from backend.](https://github.com/Microsoft/ApplicationInsights-dotnet/issues/1047)
- BASE: [Fix data losses in ServerTelemetryChannel.](https://github.com/Microsoft/ApplicationInsights-dotnet/issues/1049)
- BASE: [InitialSamplingRate is now correctly applied if set in applicationInsights.config] (https://github.com/Microsoft/ApplicationInsights-dotnet/pull/1048)
- BASE: Added new target for NetStandard2.0.

## Version 2.9.1
- BASE: [Aggregation thread is now a background thread](https://github.com/Microsoft/ApplicationInsights-dotnet/issues/1080)

## Version 2.9.0
- BASE: [Move W3C methods from Web SDK](https://github.com/Microsoft/ApplicationInsights-dotnet/pull/1064)

## Version 2.9.0-beta3
- BASE: [Flatten IExtension and Unknown ITelemetry implementations for Rich Payload Event Source consumption](https://github.com/Microsoft/ApplicationInsights-dotnet/pull/1017)
- BASE: [Fix: Start/StopOperation with W3C distributed tracing enabled does not track telemetry](https://github.com/Microsoft/ApplicationInsights-dotnet/pull/1031)
- BASE: [Fix: Do not run metric aggregation on a thread pool thread](https://github.com/Microsoft/ApplicationInsights-dotnet/pull/1028)

## Version 2.9.0-beta2
- BASE: [Remove unused reference to System.Web.Extensions](https://github.com/Microsoft/ApplicationInsights-dotnet/pull/956)
- BASE: [PageViewTelemetry](https://github.com/Microsoft/ApplicationInsights-dotnet/blob/8673ed1d15005713755e0bb9594acfe0ee00b869/src/Microsoft.ApplicationInsights/DataContracts/PageViewTelemetry.cs) now supports [ISupportMetrics](https://github.com/Microsoft/ApplicationInsights-dotnet/blob/39a5ef23d834777eefdd72149de705a016eb06b0/src/Microsoft.ApplicationInsights/DataContracts/ISupportMetrics.cs)
- BASE: [Fixed a bug in TelemetryContext which prevented rawobject store to be not available in all sinks.](https://github.com/Microsoft/ApplicationInsights-dotnet/issues/974)
- BASE: [Fixed a bug where TelemetryContext would have missing values on secondary sinks](https://github.com/Microsoft/ApplicationInsights-dotnet/pull/993)
- BASE: [Fixed race condition in BroadcastProcessor which caused it to drop TelemetryItems](https://github.com/Microsoft/ApplicationInsights-dotnet/pull/995)
- BASE: [Custom Telemetry Item that implements ITelemetry is no longer dropped, bur rather serialized as EventTelemetry and handled by the channels accordingly](https://github.com/Microsoft/ApplicationInsights-dotnet/issues/988)
- BASE: [IExtension is now serialized into the Properties and Metrics](https://github.com/Microsoft/ApplicationInsights-dotnet/issues/1000)

Perf Improvements.
- BASE: [Improved Perf of ITelemetry JsonSerialization](https://github.com/Microsoft/ApplicationInsights-dotnet/issues/997)
- BASE: [Added new method on TelemetryClient to initialize just instrumentation. This is to be used by autocollectors to avoid calling TelemetryInitializers twice.](https://github.com/Microsoft/ApplicationInsights-dotnet/issues/966)
- BASE: [RequestTelemetry modified to lazily instantiate ConcurrentDictionary for Properties](https://github.com/Microsoft/ApplicationInsights-dotnet/issues/969)
- BASE: [RequestTelemetry modified to not service public fields with data class to avoid converting between types.](https://github.com/Microsoft/ApplicationInsights-dotnet/issues/965)
- BASE: [Dependency Telemetry modified to lazily instantiate ConcurrentDictionary for Properties](https://github.com/Microsoft/ApplicationInsights-dotnet/issues/1002)
- BASE: [Avoid string allocations in Metrics hot path](https://github.com/Microsoft/ApplicationInsights-dotnet/issues/1004)

## Version 2.8.1
[Patch release addressing perf regression.](https://github.com/Microsoft/ApplicationInsights-dotnet/issues/952)

## Version 2.8.0
- BASE: [New API to store/retrieve any raw objects on TelemetryContext to enable AutoCollectors to pass additional information for use by TelemetryInitializers.](https://github.com/Microsoft/ApplicationInsights-dotnet/issues/937)
- BASE: Perf Improvements
	https://github.com/Microsoft/ApplicationInsights-dotnet/issues/927
	https://github.com/Microsoft/ApplicationInsights-dotnet/issues/930
	https://github.com/Microsoft/ApplicationInsights-dotnet/issues/934
- BASE: Fix: [Response code shouldn't be overwritten to 200 if not set](https://github.com/Microsoft/ApplicationInsights-dotnet/pull/918)

## Version 2.8.0-beta2
- BASE: [TelemetryProcessors (sampling, autocollectedmetricaggregator), TelemetryChannel (ServerTelemetryChannel) added automatically to the default ApplicationInsights.config are moved under the default telemetry sink.](https://github.com/Microsoft/ApplicationInsights-dotnet/issues/907)
	If you are upgrading, and have added/modified TelemetryProcessors/TelemetryChannel, make sure to copy them to the default sink section.

## Version 2.8.0-beta1
- BASE: [Add a new distinct properties collection, GlobalProperties, on TelemetryContext, and obsolete the Properties on TelemetryContext.](https://github.com/Microsoft/ApplicationInsights-dotnet/issues/820)
- BASE: [Added support for strongly typed extensibility for Telemetry types using IExtension.](https://github.com/Microsoft/ApplicationInsights-dotnet/issues/871)
- BASE: [New method SerializeData(ISerializationWriter writer) defined in ITelemetry. All existing types implement this method to emit information about it's fields to channels who can serialize this data]
   (continuation of https://github.com/Microsoft/ApplicationInsights-dotnet/issues/871)
- BASE: [Allow to track PageViewPerformance data type](https://github.com/Microsoft/ApplicationInsights-dotnet/issues/673).
- BASE: Added method `ExceptionDetailsInfoList` on `ExceptionTelemetry` class that gives control to user to update exception
message and exception type of underlying `System.Exception` object that user wants to send to telemetry. Related discussion is [here](https://github.com/Microsoft/ApplicationInsights-dotnet/issues/498).
- BASE: Added an option of creating ExceptionTelemetry object off of custom exception information rather than a System.Exception object.
- BASE: [Add support for hex values in config](https://github.com/Microsoft/ApplicationInsights-dotnet/issues/551)

## Version 2.7.2
- BASE: Metrics: Renamed TryTrackValue(..) into TrackValue(..).
- BASE: Metrics: Removed some superfluous public constants.

## Version 2.7.0-beta3
- BASE: [Allow to set flags on event](https://github.com/Microsoft/ApplicationInsights-dotnet/issues/844). It will be used in conjunction with the feature that will allow to keep IP addresses.
- BASE: [Fix: SerializationException resolving Activity in cross app-domain calls](https://github.com/Microsoft/ApplicationInsights-dotnet-server/issues/613)
- BASE: [Make HttpClient instance static to avoid re-creating with every transmission. This had caused connection/memory leaks in .net core 2.1](https://github.com/Microsoft/ApplicationInsights-dotnet/issues/594)
  Related: (https://github.com/Microsoft/ApplicationInsights-aspnetcore/issues/690)

## Version 2.7.0-beta2
- BASE: [Fix: NullReferenceException if telemetry is tracked after TelemetryConfiguration is disposed](https://github.com/Microsoft/ApplicationInsights-dotnet-server/issues/928)
- BASE: [Move the implementation of the extraction of auto-collected (aka standard) metrics from internal legacy APIs to the recently shipped metric aggregation APIs.](https://github.com/Microsoft/ApplicationInsights-dotnet/issues/806)
- BASE: [Fix: NullReferenceException in ExceptionConverter.GetStackFrame if StackFrame.GetMethod() is null](https://github.com/Microsoft/ApplicationInsights-dotnet/issues/819)

## Version 2.7.0-beta1
- BASE: [Extend the Beta period for Metrics Pre-Aggregation features shipped in 2.6.0-beta3.](https://github.com/Microsoft/ApplicationInsights-dotnet/issues/785)
- BASE: [New: Added TryGetOperationDetail to DependencyTelemetry to facilitate advanced ITelemetryInitializer scenarios.  Allows ITelemetryInitializer implementations to specify fields that would otherwise not be sent automatically to the backend.](https://github.com/Microsoft/ApplicationInsights-dotnet-server/issues/900)

## version 2.6.4
- BASE: [Revert changed namespace: `SamplingPercentageEstimatorSettings`, `AdaptiveSamplingPercentageEvaluatedCallback`](https://github.com/Microsoft/ApplicationInsights-dotnet/issues/727)
- BASE: [Add netstandard2.0 target for TelemetryChannel which doesn't have a dependency on Newtonsoft.Json ](https://github.com/Microsoft/ApplicationInsights-dotnet/issues/800)

## Version 2.6.1
- BASE: [Extend the Beta period for Metrics Pre-Aggregation features shipped in 2.6.0-beta3.](https://github.com/Microsoft/ApplicationInsights-dotnet/issues/785)
- BASE: [Fix: changed namespace SamplingPercentageEstimatorSettings](https://github.com/Microsoft/ApplicationInsights-dotnet/issues/727)

## Version 2.6.0-beta4
- BASE: [New: Enable ExceptionTelemetry.SetParsedStack for .Net Standard](https://github.com/Microsoft/ApplicationInsights-dotnet/issues/763)
- BASE: [Fix: TelemetryClient throws NullReferenceException on Flush if the underlying configuration was disposed](https://github.com/Microsoft/ApplicationInsights-dotnet/issues/755)

## Version 2.6.0-beta3
- BASE: [Report internal errors from Microsoft.AspNet.TelemteryCorrelation module](https://github.com/Microsoft/ApplicationInsights-dotnet/pull/744)
- BASE: [Fix: Telemetry tracked with StartOperation is tracked outside of corresponding activity's scope](https://github.com/Microsoft/ApplicationInsights-dotnet-server/issues/864)
- BASE: [Fix: TelemetryProcessor chain building should also initialize Modules.](https://github.com/Microsoft/ApplicationInsights-dotnet/issues/549)
- BASE: [Fix: Wrong error message in AutocollectedMetricsExtractor.](https://github.com/Microsoft/ApplicationInsights-dotnet/issues/611)
- BASE: [NEW: Interface and Configuration: IApplicationIdProvider.](https://github.com/Microsoft/ApplicationInsights-dotnet/issues/739)
- BASE: [NEW: Metrics Pre-Aggregation: New `TelemetryClient.GetMetric(..).TrackValue(..)` and related APIs always locally pre-aggregate metrics before sending. They are replacing the legacy `TelemetryClient.TrackMetric(..)` APIs.](https://github.com/Microsoft/ApplicationInsights-dotnet/pull/735) ([More info](https://github.com/Microsoft/ApplicationInsights-dotnet/issues/643).)

## Version 2.6.0-beta2
- BASE: [Changed signature of TelemetryClient.TrackDependency](https://github.com/Microsoft/ApplicationInsights-dotnet/issues/684)
- BASE: [Added overload of TelemetryClientExtensions.StartOperation(Activity activity).](https://github.com/Microsoft/ApplicationInsights-dotnet/issues/644)
- BASE: [Finalize the architecture for adding default heartbeat properties (supporting proposal from Issue #636).](https://github.com/Microsoft/ApplicationInsights-dotnet/issues/666).

## Version 2.5.1
- BASE: Fix for missing TelemetryContext. Thank you to our community for discovering and reporting this issue!
  [Logic bug within Initialize() in TelemetryContext](https://github.com/Microsoft/ApplicationInsights-dotnet/issues/692),
  [Dependency correlation is broken after upgrade to .NET SDK 2.5](https://github.com/Microsoft/ApplicationInsights-dotnet/issues/706),
  [Lost many context fields in 2.5.0](https://github.com/Microsoft/ApplicationInsights-dotnet/issues/708)

## Version 2.5.0-beta2
- BASE: Remove calculation of sampling-score based on Context.User.Id [Issue #625](https://github.com/Microsoft/ApplicationInsights-dotnet/issues/625)
- BASE: New sdk-driven "heartbeat" functionality added which sends health status at pre-configured intervals. See [extending heartbeat properties doc for more information](./docs/ExtendingHeartbeatProperties.md)
- BASE: Fixes a bug in ServerTelemetryChannel which caused application to crash on non-windows platforms.
			[Details on fix and workaround #654](https://github.com/Microsoft/ApplicationInsights-dotnet/issues/654)
			Original issue (https://github.com/Microsoft/ApplicationInsights-aspnetcore/issues/551)
- BASE: [Fixed a bug with the `AdaptiveSamplingTelemetryProcessor` that would cause starvation over time. Issue #756 (dotnet-server)](https://github.com/Microsoft/ApplicationInsights-dotnet-server/issues/756)
- BASE: Updated solution to build on Mac!

## Version 2.5.0-beta1
- BASE: Method `Sanitize` on classes implementing `ITelemetry` no longer modifies the `TelemetryContext` fields. Serialized event json and ETW event will still have context tags sanitized.
- BASE: Application Insights SDK supports multiple telemetry sinks. You can configure more than one channel for telemetry now.
- BASE: New method `DeepClone` on `ITelemetry` interface. Implemented by all supported telemetry items.
- BASE: Server telemetry channel NuGet support a netstandard1.3 target with fixed rate sampling and adaptive sampling telemetry processors.
- BASE: Instrumentation key is no longer required for TelemetryClient to send data to channel(s). This makes it easier to use the SDK with channels other than native Application Insights channels.
- BASE: .NET 4.0 targets were removed. Please use the version 2.4.0 if you cannot upgrade your application to the latest framework version.
- BASE: Removed `wp8`, `portable-win81+wpa81` and `uap10.0` targets.

## Version 2.4.0
- BASE: Updated version of DiagnosticSource to 4.4.0 stable

## Version 2.4.0-beta5
- BASE: Updated version of DiagnosticSource referenced.

## Version 2.4.0-beta4
- BASE: Made Metric class private and fixed various metrics related issues.

## Version 2.4.0-beta3

## Version 2.4.0-beta2
- BASE: Removed metric aggregation functionality as there is not enough feedback on the API surface yet.

## Version 2.4.0-beta1
- BASE: Event telemetry is set to be sampled separately from all other telemetry types. It potentially can double the bill. The reason for this change is that Events are mostly used for usage analysis and should not be subject to sampling on high load of requests and dependencies. Edit `ApplicationInsights.config` file to revert to the previous behavior.
- BASE: Added dependency on System.Diagnostics.DiagnosticsSource package. It is still possible to use standalone Microsoft.ApplicationInsights.dll to track telemetry.
- BASE: StartOperation starts a new System.Diagnostics.Activity and stores operation context in it. StartOperation overwrites OperationTelemetry.Id set before or during telemetry initialization for the dependency correlation purposes.
- BASE: OperationCorrelationTelemetryInitializer initializes telemetry from the Activity.Current. Please refer to https://github.com/dotnet/corefx/blob/master/src/System.Diagnostics.DiagnosticSource/src/ActivityUserGuide.md for more details about Activity and how to use it
- BASE: `Request.Success` field will not be populated based on `ResponseCode`. It needs to be set explicitly.
- BASE: New "ProblemId" property on ExceptionTelemetry. It can be used to set a custom ProblemId value.
- BASE: Metric Aggregation functionality (originally added in 2.3.0-beta1 but removed in 2.3.0) is re-introduced.
- BASE: Improved exception stack trace data collection for .NET Core applications.

## Version 2.3.0
- BASE: Includes all changes since 2.2.0 stable release.
- BASE: Removed metric aggregation functionality added in 2.3.0-beta1 release.
- BASE: [Fixed a bug which caused SDK to stop sending telemetry.](https://github.com/Microsoft/ApplicationInsights-dotnet-server/issues/480)

## Version 2.3.0-beta3
- BASE: [Added overloads of TelemetryClientExtensions.StartOperation.](https://github.com/Microsoft/ApplicationInsights-dotnet/issues/163)
- BASE: Fire new ETW events for Operation Start/Stop.

## Version 2.3.0-beta2
- BASE: Added constructor overloads for TelemetryConfiguration and added creation of a default InMemoryChannel when no channel is specified for a new instance.
  TelemetryClient will no longer create an InMemoryChannel on the configuration instance if TelemetryChannel is null, instead the configuration instances will always have a channel when created.
- BASE: TelemetryConfiguration will no longer dispose of user provided ITelemetryChannel instances.  Users must properly dispose of any channel instances which they create, the configuration will only auto-dispose of default channel instances it creates when none are specified by the user.

## Version 2.3.0-beta1
- BASE: Added metric aggregation functionality via MetricManager and Metric classes.
- BASE: Exposed a source field on RequestTelemetry. This can be used to store a representation of the component that issued the incoming http request.

## Version 2.2.0
- BASE: Includes all changes since 2.1.0 stable release.

## Version 2.2.0-beta6
- BASE: Added serialization of the "source" property.
- BASE: Downgraded package dependencies to Microsoft.NETCore.App 1.0.1 level.
- BASE: [Fixed the priority of getting an iKey from an environment variable](https://github.com/Microsoft/ApplicationInsights-dotnet-server/issues/236)

## Version 2.2.0-beta5
- BASE: Moved from PCL dotnet5.4 to .NET Core NetStandard1.5.
- BASE: Updated dependency versions.

## Version 2.2.0-beta4
- BASE: Payload sanitization for RichPayloadEventSource.
- BASE: Fix to fallback to an environment variable for instrumentation key when not specified when initializing TelemetryConfiguration.
- BASE: RoleInstance and NodeName are initialized with the machine name by default.

## Version 2.2.0-beta3

- BASE: Read InstrumentationKey from environment variable APPINSIGHTS_INSTRUMENTATIONKEY if it is was not provided inline. If provided it overrides what is set though configuration file. (Feature is not available in PCL version of SDK).
- BASE: Context properties `NetworkType`, `ScreenResolution` and `Language` marked as obsolete. Please use custom properties to report network type, screen resolution and language. Values stored in these properties will be send as custom properties.
- BASE: Dependency type was updated to reflect the latest developments in Application Insights Application Map feature. You can set a new field - `Target`. `CommandName` was renamed to `Data` for consistency with the Application Analytics schema. `DependencyKind` will never be send any more and will not be set to "Other" by default. Also there are two more constructors for `DependencyTelemetry` item.
- BASE: Type `SessionStateTelemetry` was marked obsolete. Use `IsFirst` flag in `SessionContext` to indicate that the session is just started.
- BASE: Type `PerformanceCounterTelemetry` was marked obsolete. Use `MetricTelemetry` instead.
- BASE: Marked `RequestTelemetry.HttpMethod` as obsolete. Put http verb as part of the name for the better grouping by name and use custom properties to report http verb as a dimension.
- BASE: Marked `RequestTelemetry.StartTime` as obsolete. Use `TimeStamp` instead.
- BASE: [Removed BCL dependency](https://github.com/Microsoft/ApplicationInsights-dotnet/issues/175)
- BASE: [Added IPv6 support](https://github.com/Microsoft/ApplicationInsights-dotnet/issues/316)
- BASE: [Fixed an issue where channels sent expired data from storage](https://github.com/Microsoft/ApplicationInsights-dotnet/issues/278)
- BASE: [Fixed an issue where the clock implementation would accumulate error](https://github.com/Microsoft/ApplicationInsights-dotnet/issues/271)
- BASE: [Fixed an issue where telemetry with emptry properties would be dropped](https://github.com/Microsoft/ApplicationInsights-dotnet/issues/319)
- BASE: [Added support for SDK-side throttling](https://github.com/Microsoft/ApplicationInsights-dotnet/issues/318)

## Version 2.2.0-beta2

- BASE: InMemoryChannel has a new override for Flush method that accepts timeout.
- BASE: Local storage folder name was changed. That means that when the application stopped, and the application was updated to the new SDK, then the telemetry from the old local folder will not be send.
- BASE: Allow all characters in property names and measurements names.
- BASE: AdaptiveTelemetryProcessor has a new property IncludedTypes. It gets or sets a semicolon separated list of telemetry types that should be sampled. If left empty all types are included implicitly. Types are not included if they are set in ExcludedTypes.
- BASE: Richpayload event source event is generated for all framework versions of SDK (before it was supported in 4.6 only)
- BASE: TelemetryClient has a new method TrackAvailability. Data posted using this method would be available in AppAnalitics only, Azure portal UI is not available at this moment.

## Version 2.2.0-beta1

- BASE: Add ExceptionTelemetry.Message property. If it is provided it is used instead of Exception.Message property for the outer-most exception.
- BASE: Telemetry types can be excluded from sampling by specifing ExcludedTypes property.
- BASE: ServerTelemetryChannel: changed backoff logic to be less aggressive, added diagnostics event when backoff logic kicks in and added more tracing. (Done to address issues when data stops flowing till application gets restarted)

## Version 2.1.0-beta4
- BASE: [Bug fix](https://github.com/Microsoft/ApplicationInsights-dotnet-server/issues/76)

## Version 2.1.0-beta3
- BASE: Support partial success (206) from the Application Insights backend. Before this change SDK may have lost data because some items of the batch were accepted and some items of the batch were asked to be retried (because of burst throttling or intermittent issues).
- BASE: Bug fixes

## Version 2.1.0-beta1

- BASE: Upgraded to depend on EventSource.Redist nuget version 1.1.28
- BASE: Upgraded to depend on Microsoft.Bcl nuget version 1.1.10

## Version 2.0.1

- BASE: Add Win Phone, Win Store and UWP targets that include 1.2.3 version of ApplicationInsights.dll. It is included to prevent applications that upgrade to 2.0.0 from crashing. In any case using this nuget for Win Phone, Win Store and UWP targets is not recommended and not supported.

## Version 2.0.0

- BASE: Disallow Nan, +-Infinity measurements. Value will be replaced on 0.
- BASE: Disallow Nan, +-Infinity metrics (Value, Min, Max and StandardDeviation). Values will be replaced on 0.

## Version 2.0.0-rc1

- BASE: Writing telemetry items to debug output can be disabled with ```IsTracingDisabled``` property on ```TelemetryDebugWriter```.
Telemetry items that were filtered out by sampling are now indicated in debug output. Custom telemetry processors can now invoke
method ```WriteTelemetry``` on ```TelemetryDebugWriter``` with ```filteredBy``` parameter to indicate in debug output that an
item is being filtered out.
- BASE: DependencyTelemetry.Async property was removed.
- BASE: DependencyTelemetry.Count property was removed.
- BASE: When configuration is loaded from ApplicationInsights.config incorrect and broken elements are skipped. That includes both high level elements like TelemetryInitializers as well as individual properties.
- BASE: Internal Application Insights SDK traces will be marked as synthetic and have `SyntheticSource` equals to 'SDKTelemetry'.
- BASE: UserContext.AcquisitionDate property was removed.
- BASE: UserContext.StoreRegion property was removed.
- BASE: InMemoryChannel.DataUploadIntervalInSeconds was removed. Use SendingInterval instead.
- BASE: DeviceContext.RoleName was removed. Use DeviceContext.Cloud.RoleName instead.
- BASE: DeviceContext.RoleInstance was removed. Use DeviceContext.Cloud.RoleInstance instead.

## Version 2.0.0-beta4

- BASE: UseSampling and UseAdaptiveSampling extensions were moved to Microsoft.ApplicationInsights.Extensibility
- BASE: Cut Phone and Store support
- BASE: Updated ```DependencyTelemetry``` to have new properties ```ResultCode``` and ```Id```
- BASE: If ``ServerTelemetryChannel`` is initialized programmatically it is required to call ServerTelemetryChannel.Initialize() method. Otherwise persistent storage will not be initialized (that means that if telemetry cannot be sent because of temporary connectivity issues it will be dropped).
- BASE: ``ServerTelemetryChannel`` has new property ``StorageFolder`` that can be set either through code or though configuration. If this property is set ApplicationInsights uses provided location to store telemetry that was not sent because of temporary connectivity issues. If property is not set or provided folder is inaccessible ApplicationInsights will try to use LocalAppData or Temp as it was done before.
- BASE: TelemetryConfiguration.GetTelemetryProcessorChainBuilder extension method is removed. Instead of this method use TelemetryConfiguration.TelemetryProcessorChainBuilder instance method.
- BASE: TelemetryConfiguration has a new property TelemetryProcessors that gives readonly access to TelemetryProcessors collection.
- BASE: `Use`, `UseSampling` and `UseAdaptiveSampling` preserves TelemetryProcessors loaded from configuration.

## Version 2.0.0-beta3
- BASE: Adaptive sampling turned on by default in server telemetry channel. Details can be found in [#80](https://github.com/Microsoft/ApplicationInsights-dotnet/issues/80).
- BASE: Fixed signature of ```UseSampling``` to allow chaining with other calls to ```Use``` of telemetry processors.
- BASE: Property ```Request.ID``` returned back. ```OperationContext``` now has a property ```ParentId``` for end-to-end correlation.
- BASE: ```TimestampTelemetryInitializer``` is removed. Timestamp will be added automatically by ```TelemetryClient```.
- BASE: ```OperationCorrelationTelemetryInitializer``` is added by default to enable operaitons correlation.

## Version 2.0.0-beta2
- BASE: Fix UI thread locking when initializing InMemoryChannel (default channel) from UI thread.
- BASE: Added support for ```ITelemetryProcessor``` and ability to construct chain of TelemetryProcessors via code or config.
- BASE: Version of ```Microsoft.ApplicationInsights.dll``` for the framework 4.6 is now part of the package.
- BASE: IContextInitializer interface is not supported any longer. ContextInitializers collection was removed from TelemetryConfiguration object.
- BASE: The max length limit for the ```Name``` property of ```EventTelemetry``` was set to 512.
- BASE: Property ```Name``` of ```OperationContext``` was renamed to ```RootName```
- BASE: Property ```Id``` of ```RequestTelemetry``` was removed.
- BASE: Property ```Id``` and ```Context.Operation.Id``` of ```RequestTelemetry``` would not be initialized when creating new ```RequestTelemetry```.
- BASE: New properties of ```OperationContext```: ```CorrelationVector```, ```ParentId``` and ```RootId``` to support end-to-end telemetry items correlation.

## Version 2.0.0-beta1

- BASE: TrackDependency will produce valid JSON when not all required fields were specified.
- BASE: Redundant property ```RequestTelemetry.ID``` is now just a proxy for ```RequestTelemetry.Operation.Id```.
- BASE: New interface ```ISupportSampling``` and explicit implementation of it by most of data item types.
- BASE: ```Count``` property on DependencyTelemetry marked as Obsolete. Use ```SamplingPercentage``` instead.
- BASE: New ```CloudContext``` introduced and properties ```RoleName``` and ```RoleInstance``` moved to it from ```DeviceContext```.
- BASE: New property ```AuthenticatedUserId``` on ```UserContext``` to specify authenticated user identity.

## Version 1.2.3
- BASE: Bug fixes.
- BASE: Telemetry item will be serialized to Debug Output even when Instrumentation Key was not set.

## Version 1.2
- BASE: First version shipped from github

## Version 1.1

- BASE: SDK now introduces new telemetry type ```DependencyTelemetry``` which contains information about dependency call from application
- BASE: New method ```TelemetryClient.TrackDependency``` allows to send information about dependency calls from application

## Version 0.17

- BASE: Application Insights now distributes separate binaries for framework 4.0 and 4.5. Library for the framework 4.5 will not require EventSource and BCL nuget dependencies. You need to ensure you refer the correct library in ```packages.config```. It should be ```<package id="Microsoft.ApplicationInsights" version="0.17.*" targetFramework="net45" />```
- BASE: Diagnostics telemetry module is not registered in ApplicationInsights.config and no self-diagnostics messages will be sent to portal for non-web applications. Insert ```<Add Type="Microsoft.ApplicationInsights.Extensibility.Implementation.Tracing.DiagnosticsTelemetryModule, Microsoft.ApplicationInsights" />``` to ```<TelemetryModules>``` node to get SDK self-diagnostics messages from your application.
- BASE: ApplicationInsights.config file search order was changed. File from the bin/ folder will no longer be used even if exists for the web applications.
- BASE: Nullable properties are now supported in ApplicationInsights.config.
- BASE: DeveloperMode property of ```ITelemetryChannel``` interface became a nullable bool.

## Version 0.16

- BASE: SDK now supports dnx target platform to enable monitoring of [.NET Core framework](http://www.dotnetfoundation.org/NETCore5) applications.
- BASE: Instance of ```TelemetryClient``` do not cache Instrumentation Key anymore. Now if instrumentation key wasn't set to ```TelemetryClient``` explicitly ```InstrumentationKey``` will return null. It fixes an issue when you set ```TelemetryConfiguration.Active.InstrumentationKey``` after some telemetry was already collected, telemetry modules like dependency collector, web requests data collection and performance counters collector will use new instrumentation key.

## Version 0.15

- BASE: New property ```Operation.SyntheticSource``` now available on ```TelemetryContext```. Now you can mark your telemetry items as not a real user traffic and specify how this traffic was generated. As an example by setting this property you can distinguish traffic from your test automation from load test traffic.
- BASE: Channel logic was moved to the separate NuGet called Microsoft.ApplicationInsights.PersistenceChannel. Default channel is now called InMemoryChannel
- BASE: New method ```TelemetryClient.Flush``` allows to flush telemetry items from the buffer synchronously

## Version 0.13

No release notes for older versions available.



----------

## Version 2.11.2
- WEB: [Fix Sql dependency collection bug in .NET Core 3.0 with Microsoft.Data.SqlClient.](https://github.com/Microsoft/ApplicationInsights-dotnet-server/issues/1291)

## Version 2.11.1
- WEB: [Fix Sql dependency parent id to match W3CTraceContext format](https://github.com/Microsoft/ApplicationInsights-dotnet-server/issues/1277)
- WEB: [Fix EventCounters so that it appear as CustomMetrics as opposed to PerformanceCounters.](https://github.com/Microsoft/ApplicationInsights-dotnet-server/issues/1280)

## Version 2.11.0
- WEB: [Fix Sql dependency tracking in .NET Core 3.0 which uses Microsoft.Data.SqlClient instead of System.Data.SqlClient](https://github.com/Microsoft/ApplicationInsights-dotnet-server/issues/1263)
- WEB: Updated Base SDK to 2.11.0
- WEB: Updated Microsoft.AspNet.TelemetryCorrelation to 1.0.7
- WEB: Updated System.Diagnostics.DiagnosticSource to 4.6.0

## Version 2.11.0-beta2
- WEB: Updated Base SDK to 2.11.0-beta2
- WEB: [Add NetStandard2.0 Target for WindowsServerPackage](https://github.com/Microsoft/ApplicationInsights-dotnet-server/issues/1212)
- WEB: [Add NetStandard2.0 Target for DependencyCollector](https://github.com/Microsoft/ApplicationInsights-dotnet-server/issues/1212)
- WEB: [QuickPulse/LiveMetrics background thread safeguards added to never throw unhandled exception.](https://github.com/microsoft/ApplicationInsights-dotnet-server/issues/1088)
- WEB: [Make QuickPulse server id configurable to distinguish multiple role instances running on the same host](https://github.com/microsoft/ApplicationInsights-dotnet-server/issues/1253)
- WEB: [Switch W3C Trace-Context on by default and leverage implementation from .NET in requests and depedencies collectors](https://github.com/microsoft/ApplicationInsights-dotnet-server/pull/1252)
- WEB: [Support correlation-context in absence of Request-Id or traceparent](https://github.com/microsoft/ApplicationInsights-dotnet-server/issues/1215)

## Version 2.11.0-beta1
- WEB: [Add support for Event Counter collection.](https://github.com/Microsoft/ApplicationInsights-dotnet-server/issues/1222)
- WEB: [Support for Process CPU and Process Memory perf counters in all platforms including Linux.](https://github.com/microsoft/ApplicationInsights-dotnet-server/issues/1189)
- WEB: [Azure Web App for Windows Containers to use regular PerfCounter mechanism.](https://github.com/microsoft/ApplicationInsights-dotnet-server/pull/1167)
- WEB: Experimental: [Defer populating RequestTelemetry properties.](https://github.com/Microsoft/ApplicationInsights-dotnet-server/issues/1173)
- WEB: [Fix: Replaced non-threadsafe HashSet with ConcurrentDictionary in RequestTrackingTelemetryModule.IsHandlerToFilter](https://github.com/microsoft/ApplicationInsights-dotnet-server/pull/1211)
- WEB: SDL: [Guard against malicious headers in quickpulse](https://github.com/microsoft/ApplicationInsights-dotnet-server/pull/1191)

## Version 2.10.0
- WEB: Updated Base SDK to 2.10.0

## Version 2.10.0-beta4
- WEB: Updated Base SDK to 2.10.0-beta4

## Version 2.10.0-beta3
- WEB: [Fix: QuickPulseTelemetryModule.Dispose should not throw if module was not initialized](https://github.com/Microsoft/ApplicationInsights-dotnet-server/pull/1170)
- WEB: Added NetStandard2.0 Target for PerfCounter project.
- WEB: Added support for PerfCounters for .Net Core Apps in Windows.
- WEB: Updated Base SDK to 2.10.0-beta3

## Version 2.10.0-beta2
- WEB: Updated Base SDK to 2.10.0-beta2

## Version 2.9.1
- WEB: Updates Base SDK to version 2.9.1

## Version 2.9.0
- WEB: [Fix: remove unused reference to Microsoft.AspNet.TelemetryCorrelation package from DependencyCollector](https://github.com/Microsoft/ApplicationInsights-dotnet-server/pull/1136)
- WEB: [Move W3C support from DependencyCollector package to base SDK, deprecate W3C support in DependencyCollector](https://github.com/Microsoft/ApplicationInsights-dotnet-server/pull/1138)

## Version 2.9.0-beta3
- WEB: Update Base SDK to version 2.9.0-beta3
- WEB: [Fix: Correlation doesn't work for localhost](https://github.com/Microsoft/ApplicationInsights-dotnet-server/issues/1120). If you are upgrading and have previously opted into legacy header injection via `DependencyTrackingTelemetryModule.EnableLegacyCorrelationHeadersInjection` and run app locally with Azure Storage Emulator, make sure you manually exclude localhost from correlation headers injection in the `ExcludeComponentCorrelationHttpHeadersOnDomains` under `DependencyCollector`
    ```xml
        <Add>localhost</Add>
        <Add>127.0.0.1</Add>
    ```
- WEB: [Fix: Non-default port is not included into the target for Http dependencies on .NET Core](https://github.com/Microsoft/ApplicationInsights-dotnet-server/issues/1121)
- WEB: [When Activity has root id compatible with W3C trace Id, use it as trace id](https://github.com/Microsoft/ApplicationInsights-dotnet-server/pull/1107)

## Version 2.9.0-beta1
- WEB: [Prevent duplicate dependency collection in multi-host apps](https://github.com/Microsoft/ApplicationInsights-aspnetcore/issues/621)
- WEB: [Fix missing transactions Sql dependencies](https://github.com/Microsoft/ApplicationInsights-dotnet-server/pull/1031)
- WEB: [Fix: Do not stop Activity in the Stop events, set end time instead](https://github.com/Microsoft/ApplicationInsights-dotnet-server/issues/1038)
- WEB: [Fix: Add appSrv_ResourceGroup field to heartbeat properties from App Service](https://github.com/Microsoft/ApplicationInsights-dotnet-server/issues/1046)
- WEB: [Add Azure Search dependency telemetry](https://github.com/Microsoft/ApplicationInsights-dotnet-server/issues/1048)
- WEB: [Fix: Sql dependency tracking broken in 2.8.0+. Dependency operation is not stopped and becomes parent of subsequent operations](https://github.com/Microsoft/ApplicationInsights-dotnet-server/issues/1090)
- WEB: [Fix: Wrong parentId reported on the SqlClient dependency on .NET Core](https://github.com/Microsoft/ApplicationInsights-aspnetcore/issues/778)
- WEB: [Perf Fix - Replace TelemetryClient.Initialize() with TelemetryClient.InitializeInstrumentationKey() to avoid calling initializers more than once. ](https://github.com/Microsoft/ApplicationInsights-dotnet-server/issues/1094)

## Version 2.8.0-beta2
- WEB: [LiveMetrics (QuickPulse) TelemetryProcessor added automatically to the default ApplicationInsights.config are moved under the default telemetry sink.](https://github.com/Microsoft/ApplicationInsights-dotnet-server/pull/987)
	If you are upgrading, and have added/modified TelemetryProcessors, make sure to copy them to the default sink section.
- WEB: [Microsoft.AspNet.TelemetryCorrelaiton package update to 1.0.4](https://github.com/Microsoft/ApplicationInsights-dotnet-server/issues/991)
- WEB: Add vmScaleSetName field to heartbeat properties collected by AzureInstanceMetadataTelemetryModule to allow navigation to right Azure VM Scale Set
- WEB: [Allow users to ignore specific UnobservedTaskExceptions](https://github.com/Microsoft/ApplicationInsights-dotnet-server/issues/1026)

## Version 2.8.0-beta1
- WEB: [Adds opt-in support for W3C distributed tracing standard](https://github.com/Microsoft/ApplicationInsights-dotnet-server/pull/945)
- WEB: Update Base SDK to version 2.8.0-beta1

## Version 2.7.2
- WEB: [Fix ServiceBus requests correlation](https://github.com/Microsoft/ApplicationInsights-dotnet-server/issues/970)

## Version 2.7.0-beta4
- WEB: [When there is no parent operation, generate W3C compatible operation Id](https://github.com/Microsoft/ApplicationInsights-dotnet-server/pull/952)

## Version 2.7.0-beta3
- WEB: [Fix: SerializationException resolving Activity in cross app-domain calls](https://github.com/Microsoft/ApplicationInsights-dotnet-server/issues/613)
- WEB: [Fix: Race condition in generic diagnostic source listener](https://github.com/Microsoft/ApplicationInsights-dotnet-server/pull/948)

## Version 2.7.0-beta1
- WEB: [Add operation details for HTTP and SQL operation to the dependency telemetry.](https://github.com/Microsoft/ApplicationInsights-dotnet-server/issues/900)
- WEB: [Fix: Do not call base HandleErrorAttribute.OnException in MVC unhandled exception filter](https://github.com/Microsoft/ApplicationInsights-dotnet-server/issues/921)
- WEB: [Send UserActionable event about correlation issue with HTTP request with body when .NET 4.7.1 is not installed](https://github.com/Microsoft/ApplicationInsights-dotnet-server/pull/903)
- WEB: [Added support to collect Perf Counters for .NET Core Apps if running inside Azure WebApps](https://github.com/Microsoft/ApplicationInsights-dotnet-server/issues/889)
- WEB: [Opt-in legacy correlation headers (x-ms-request-id and x-ms-request-root-id) extraction and injection](https://github.com/Microsoft/ApplicationInsights-dotnet-server/issues/887)
- WEB: [Fix: Correlation is not working for POST requests](https://github.com/Microsoft/ApplicationInsights-dotnet-server/pull/898) when .NET 4.7.1 runtime is installed.
- WEB: [Fix: Tracking mixed HTTP responses with and without content](https://github.com/Microsoft/ApplicationInsights-dotnet-server/pull/919)


## Version 2.6.0-beta4
- WEB: [Remove CorrelationIdLookupHelper. Use TelemetryConfiguration.ApplicationIdProvider instead.](https://github.com/Microsoft/ApplicationInsights-dotnet-server/pull/880) With this change you can update URL to query application ID from which enables environments with reverse proxy configuration to access Application Insights ednpoints.
- WEB: [Update Microsoft.AspNet.TelemetryCorrelation package to 1.0.1: Fix endless loop when activity stack is broken](https://github.com/aspnet/Microsoft.AspNet.TelemetryCorrelation/issues/22)
- WEB: [Fix: Failed HTTP outgoing requests are not tracked on .NET Core](https://github.com/Microsoft/ApplicationInsights-dotnet-server/issues/780)
- WEB: [Enable collection of Available Memory counter on Azure Web Apps](https://github.com/Microsoft/ApplicationInsights-dotnet-server/issues/585)


## Version 2.6.0-beta3
- WEB: [Ignore Deprecated events if running under netcore20](https://github.com/Microsoft/ApplicationInsights-dotnet-server/issues/848)
- WEB: [Implement unhandled exception auto-tracking (500 requests) for MVC 5 and WebAPI 2 applications.](https://github.com/Microsoft/ApplicationInsights-dotnet-server/pull/847)
- WEB: [Enable .NET Core platform in WindowsServer SDK. This enables the following modules in .NET Standard applications:](https://github.com/Microsoft/ApplicationInsights-dotnet-server/issues/854)
  - `AzureInstanceMetadataTelemetryModule` *(used in heartbeats)*
  - `AzureWebAppRoleEnvironmentTelemetryInitializer`
  - `BuildInfoConfigComponentVersionTelemetryInitializer`
  - `DeveloperModeWithDebuggerAttachedTelemetryModule`
  - `UnobservedExceptionTelemetryModule`
- WEB: [Add default heartbeat properties for Azure App Services (web apps).](https://github.com/Microsoft/ApplicationInsights-dotnet-server/issues/868)

## Version 2.6.0-beta2
- WEB: [Added a max length restriction to values passed in through requests.](https://github.com/Microsoft/ApplicationInsights-dotnet-server/pull/810)
- WEB: [Fix: Dependency Telemetry is not collected with DiagnosticSource when response does not have content.](https://github.com/Microsoft/ApplicationInsights-dotnet-server/issues/739)
- WEB: [Expose Request-Context in Access-Control-Expose-Headers header, and that allows cross-component correlation between AJAX dependencies and server-side requests.](https://github.com/Microsoft/ApplicationInsights-dotnet-server/issues/802)
- WEB: [Improve DependencyCollectorEventSource.Log.CurrentActivityIsNull](https://github.com/Microsoft/ApplicationInsights-dotnet-server/issues/799)
- WEB: A significant number of upgrades to our testing infrastructure.
- WEB: Add Azure Instance Metadata information to heartbeat properties in WindowsServer package (full framework only). [Completes issue #666 from -dotnet repo](https://github.com/Microsoft/ApplicationInsights-dotnet/issues/666)


## Version 2.5.0
- WEB: [Fix: System.InvalidCastException for SQL Dependency](https://github.com/Microsoft/ApplicationInsights-dotnet-server/issues/782)


## Version 2.5.0-beta2
- WEB: [Fix: When debugging netcoreapp2.0 in VS, http dependencies are tracked twice](https://github.com/Microsoft/ApplicationInsights-dotnet-server/issues/723)
- WEB: [Fix: DependencyCollector check if exits before add](https://github.com/Microsoft/ApplicationInsights-dotnet-server/issues/724)
- WEB: [Track requests and dependencies from ServiceBus .NET Client (Microsoft.Azure.ServiceBus 3.0.0](https://github.com/Microsoft/ApplicationInsights-dotnet-server/issues/740)
- WEB: [Fix: REST API Request filter bug](https://github.com/Microsoft/ApplicationInsights-dotnet-server/issues/175)
- WEB: [Fix: SyntheticUserAgentTelemetryInitializer null check](https://github.com/Microsoft/ApplicationInsights-dotnet-server/issues/750)
- WEB: [Track dependencies from EventHubs .NET Client (Microsoft.Azure.EventHubs 1.1.0)](https://github.com/Microsoft/ApplicationInsights-dotnet-server/issues/753)

**Project**
- WEB: [Moved common files to Shared projects](https://github.com/Microsoft/ApplicationInsights-dotnet-server/pull/730)
- WEB: [Stabilizing QuickPulse tests](https://github.com/Microsoft/ApplicationInsights-dotnet-server/pull/736)
- WEB: [Make local debug of DependencyCollector functional tests easier](https://github.com/Microsoft/ApplicationInsights-dotnet-server/pull/738)
- WEB: [More DependencyCollector tests](https://github.com/Microsoft/ApplicationInsights-dotnet-server/pull/741)
- WEB: [Increase max timeout for QuickPulse tests](https://github.com/Microsoft/ApplicationInsights-dotnet-server/pull/744)
- WEB: [Increase tests codecoverage](https://github.com/Microsoft/ApplicationInsights-dotnet-server/pull/745)
- WEB: [More DependencyCollector functional tests](https://github.com/Microsoft/ApplicationInsights-dotnet-server/pull/746)


## Version 2.5.0-beta1
- WEB: Removed `net40` targets from all packages. Use the version 2.4 of SDK if your application is still compiled with the framework 4.0.
- WEB: Adds ADO SQL dependency collection for SqlClient (System.Data.SqlClient) on .NET Core versions 1.0 and 2.0.
- WEB: /ping calls to Live Metrics Stream (aka QuickPulse) now contain the invariant version of the agent.
- WEB: [Fix App Id Lookup bug](https://github.com/Microsoft/ApplicationInsights-dotnet-server/issues/683)
- WEB: [Fix DiagnosticsListener should have safe OnNext](https://github.com/Microsoft/ApplicationInsights-dotnet-server/issues/649)
- WEB: [Fix PerfCounterCollector module may go into endless loop (ASP.NET Core on Full Framework)](https://github.com/Microsoft/ApplicationInsights-dotnet-server/issues/678)
- WEB: [Fix Start Timestamp is not set for Http dependency telemetry in dotnet core 2.0](https://github.com/Microsoft/ApplicationInsights-dotnet-server/issues/658)
- WEB: [Support collecting non-HTTP dependency calls from 3rd party libraries](https://github.com/Microsoft/ApplicationInsights-dotnet-server/issues/665)
- WEB: Bugfix for CorrelationIdLookup NullRef Ex
- WEB: [Added Test App for testing DependencyCollector on .NET Core 2.0](https://github.com/Microsoft/ApplicationInsights-dotnet-server/issues/572)

**Project**
- WEB: install.ps1 is now signed
- WEB: increase max allowed runtime of functional tests
- WEB: fix for "project system has encountered an error"


## Version 2.4.1
- WEB: [Hotfix to address the issue where DependencyCollection breaks Azure Storage Emulator calls](https://github.com/Microsoft/ApplicationInsights-dotnet-server/issues/640)

## Version 2.4.0
- WEB: Updated version of DiagnosticSource to 4.4.0

## Version 2.4.0-beta5
- WEB: Updated version of DiagnosticSource referenced.

## Version 2.4.0-beta4
- WEB: Bug fixes.

## Version 2.4.0-beta3
- WEB: Exceptions statistics feature is not enabled by default
- WEB: [Parse AppId from HTTP response headers when dependency collection is facilitated with Http Desktop DiagnosticSource](https://github.com/Microsoft/ApplicationInsights-dotnet-server/issues/509)
- WEB: [Fix double correlation header injection with latest DiagnosticSource](https://github.com/Microsoft/ApplicationInsights-dotnet-server/issues/530)
- WEB: `DisableDiagnosticSourceInstrumentation` configuration flag was added to `DependencyTrackingTelemetryModule`.
  * By default `DisableDiagnosticSourceInstrumentation` is set to false, this enables correlation of telemetry items and [application map](http://aka.ms/AiAppMapPreview) in multi-tier applications.
  * When `DisableDiagnosticSourceInstrumentation` is set to true (so that the instrumentation is off)
    * correlation between requests, dependencies, and other telemetry items is limited,
    * telemetry correlation between multiple services involved in the operation processing is not possible,
    * and the cross-component correlation feature and application map experience is limited.
  * **Note**: this configuration option has no effect for applications that run in an Azure Web Application with the [ApplicationInsights site extension](https://docs.microsoft.com/en-us/azure/application-insights/app-insights-azure-web-apps) or have [runtime instrumentation](https://github.com/Microsoft/ApplicationInsights-Home/tree/master/Samples/AzureEmailService/WorkerRoleA#report-dependencies).
- WEB: [Fix memory leak in Dependency collector](https://github.com/Microsoft/ApplicationInsights-dotnet-server/issues/554)

## Version 2.4.0-beta2
- WEB: [Handle breaking changes from DiagnosticSource](https://github.com/Microsoft/ApplicationInsights-dotnet-server/issues/480)
- WEB: [Exceptions statistics metrics uses `.Context.Operation.Name` instead of custom property `operationName`](https://github.com/Microsoft/ApplicationInsights-dotnet-server/issues/394)
- WEB: [Separate event source names for Web and Dependency Modules to fix the bug](https://github.com/Microsoft/ApplicationInsights-dotnet-server/issues/508)
- WEB: [Fix DependencyCollector memory leak on netcoreapp1.1 and prior](https://github.com/Microsoft/ApplicationInsights-dotnet-server/issues/514)

## Version 2.4.0-beta1
- WEB: Report status code for the dependencies failed with non-protocol issue like DNS resolution or SSL shakeup problems.
- WEB: Implemented automatic telemetry correlation: all telemetry reported within the scope of the request is correlated to RequestTelemetry reported for the request.
- WEB: Implemented [Correlation HTTP protocol](https://github.com/lmolkova/correlation/blob/master/http_protocol_proposal_v1.md): default headers to pass Operation Root Id and Parent Id were changed. This version is backward compatible with previously supported headers.
- WEB: Implemented injection into the HTTP stack for .NET 4.6 to leverage DiagnosticSource to gain access to the WebRequest and WebResponse objects for header injections, without the need of using the profiler.
- WEB: Dependency to System.Diagnostics.DiagnosticsSource package is added for Web SDK on .NET 4.5.
- WEB: Improvements to exception statistics, e.g. 2 of each type of exception will be output via TrackException
- WEB: New ```AspNetDiagnosticTelemetryModule``` introduced for Web SDK on .NET 4.5, it consumes events from [Microsoft.AspNet.TelemetryCorrelation package](https://github.com/aspnet/AspNetCorrelationIdTracker) about incoming Http requests.
- WEB: Dependency to Microsoft.AspNet.TelemetryCorrelation package is added for Web SDK on .NET 4.5.
- WEB: Report new performance counter \Process(??APP_WIN32_PROC??)\% Processor Time Normalized that represents process CPU normalized by the processors count

## Version 2.3.0
- WEB: Includes all changes since 2.2.0 stable release.
- WEB: Exception statistics feature introduced in beta version is removed.

## Version 2.3.0-beta3
- WEB: Exception statistics improvements and other minor bug fixes. [Full list.] (https://github.com/Microsoft/ApplicationInsights-dotnet-server/milestone/19?closed=1)
- WEB: Cross Components Correlation ID changed from SHA(instrumentation key) to Application ID retrieved from http endpoint `api/profiles/{ikey}/appId`.

## Version 2.3.0-beta2
- WEB: Automatic collection of first chance exceptions statistics. Use a query like this in Application Analytics to query for this statistics:
  ```
  customMetrics
  | where timestamp > ago(5d)
  | where name == "Exceptions thrown"
  | extend type = tostring(customDimensions.type), method = tostring(customDimensions.method), operation = tostring(customDimensions.operation)
  | summarize sum(value), sum(valueCount) by type, method, operation
  ```
- WEB: Add dependency collection for System.Data.SqlClient.SqlConnection.Open and System.Data.SqlClient.SqlConnection.OpenAsync by Profiler instrumentation. Dependencies are sent only for failed connections.
- WEB: Top 5 CPU reporting for Live Metrics Stream (aka QuickPulse). QuickPulseTelemetryModule now reports the names and CPU consumption values of top 5 CPU consuming processes.

## Version 2.3.0-beta1
- WEB: Added the ability to correlate http request made between different components represented by different application insights resources. This feeds into the improved [application map experience](http://aka.ms/AiAppMapPreview).

## Version 2.2.0
- WEB: Includes all changes since 2.1.0 stable release.
- WEB: [Fixed issue with identifying which environment generated an event](https://github.com/Microsoft/ApplicationInsights-dotnet-server/issues/248)

## Version 2.2.0-beta6
- WEB: [Fixed redundant dependency items issue](https://github.com/Microsoft/ApplicationInsights-dotnet-server/issues/196)
- WEB: [Fixed issue reporting CPU Metric](https://github.com/Microsoft/ApplicationInsights-dotnet-server/issues/225)
- WEB: [Fixed source of web app instance identification](https://github.com/Microsoft/ApplicationInsights-dotnet-server/issues/226)
- WEB: Updated package references.
- WEB: DependencyCollection nuget package was updated to Agent.Intercept nuget version 2.0.6.

## Version 2.2.0-beta4
- WEB: ```DomainNameRoleInstanceTelemetryInitializer``` is obsolete. Role instance is still populated with machine name as it was before.
- WEB: New ```AzureWebAppRoleEnvironmentTelemetryInitializer``` telemetry initializer that populates role name and role instance name for Azure Web Apps.
- WEB: Support of performance collection and live metrics for Azure Web Apps is enabled.

## Version 2.2.0-beta3
- WEB: New property `DefaultCounters` in `PerformanceCollectorModule` to control the list of standard counters that will be collected
- WEB: Default performance counters will be reported as metrics
- WEB: When you instantiate `DependencyTrackingTelemetryModule` in code it will not detect certain http dependencies as Azure Storage calls. You need to register a telemetry initializer `HttpDependenciesParsingTelemetryInitializer` to enable this functionality. This telemetry initializer will be registered automatically during NuGet installation.
- WEB: DependencyCollection nuget package was updated to Agent.Intercept nuget version 2.0.5.
- WEB: The list of userAgent substrings that indicate that traffic is from a synthetic source was minimized for performance reasons. If you want to include more substrings please add them under SyntheticUserAgentTelemetryInitializer/Filters. (List of filters that were used before is saved as a comment in the configuration file)
- WEB: Added HTTP dependencies parsing support for Azure tables, queues, and services (.svc & .asmx).
- WEB: Added automatic collection of source component correlation id (instrumenation key hash) for incoming requests and target component correlation id for dependencies.

## Version 2.2.0-beta2

- WEB: DependencyCollection nuget package was updated to Agent.Intercept nuget version 2.0.1. Agent.Intercept nuget was updated to EventSource.Redist version 1.1.28.
- WEB: SQL dependencies will have SQL error message being added to custom properties collection if application uses profiler instrumentation (either instrumented with StatusMonitor or just have StatusMonitor on the box with the app)
- WEB: Allow all characters in custom counters ReportAs property.
- WEB: QuickPulse (Live Metrics Stream) was updated to include Live Failures

## Version 2.2.0-beta1

- WEB: ResultCode for successful Sql calls will be collected as 0 (before it was not sent).
- WEB: Fixed ResultCode sometimes not being collected for failed dependencies
- WEB: RequestTelemetry.UserAgent is collected automatically.

## Version 2.1.0-beta4

- WEB: No code changes. Updated to Core 2.1-beta4.

## Version 2.1.0-beta3
- WEB: Remove support for HTTP dependencies in .NET 4.5.2 (4.5.2 applications running on 4.5.2; 4.5.2 applications running on 4.6 are still supported) without Status Monitor on the box.
- WEB: Add http verb to dependency name collected by SDK without Status Monitor on the box


## Version 2.1.0-beta2
- WEB: Http requests to LiveMetricsStream (Feature not surfaced in UI yet) backend were tracked as dependencies. They will be filtered out starting this version.
- WEB: There are no other changes

## Version 2.1.0-beta1

- WEB: Upgraded to depend on EventSource.Redist nuget version 1.1.28
- WEB: Upgraded to depend on Microsoft.Bcl nuget version 1.1.10
- WEB: LiveMetricsStream feature is introduced (Not surfaced in UI yet)

## Version 2.0.0
- WEB: Performance counter collection is no longer supported when running under IIS Express.

## Version 2.0.0-rc1

**Dependencies:**

- WEB: Http dependency success is determined on the base of http status code. Before it was true if there was no exception. But when one uses HttpClient there is no exceptions so all dependencies were marked as successful. Also in case if response is not available status code was set to -1. Now now status code will be reported.

## Version 2.0.0-beta4

**Web:**

- WEB: WebApps AlwaysOn requests with ResponseCode less than 400 will be filtered out.
- WEB: User agent and request handler filters can be configured. Previous behavior filtered out only a default set of request handlers and user agent strings,
  now custom filters can be added to the ApplicationInsights.config file through the ```TelemetryProcessors``` section.
  Telemetry for requests with HttpContext.Current that matches these filters will not be sent.
- WEB: If multiple simultaneous calls are made on a ```SqlCommand``` object, only one dependency is recorded. The second
  call will be failed immediately by ```SqlCommand``` and will not be recorded as a dependency.

## Version 2.0.0-beta3
**Web:**

- WEB: Use ```OperationCorrelationTelemetryInitializer``` instead of ```OperationIdTelemetryInitializer```
- WEB: User Agent and Client IP will not be collected by default. User Agent telemetry initializer was removed
- WEB: ```DependencyTelemetry.Async``` field will not be collected by dependency collector telemetry module
- WEB: Static content and diagnostics requests will not be collected by request telemetry module. Use ```HandlersToFilter``` of ```RequestTrackingTelemetryModule``` collection to filter out requests generated by certain http handlers
- WEB: Autogenerated request telemetry is accessible though HttpContext extension method: System.Web.HttpContextExtension.GetRequestTelemetry

## Version 2.0.0-beta2
**Web:**

- WEB: RequestTelemetry.Name is not initialized any longer. RequestTelemetry.Context.Operaiton.Name will be used instead.
- WEB: Response code 401 is part of the normal authentication handshake and will result in a succesfull request.

**WindowsServer**

- WEB: DeviceTelemetryInitializer is not installed by default any more.

## Version 2.0.0-beta1

**Web:**

- WEB: Added `Microsoft.ApplicationInsights.Web.AccountIdTelemetryInitializer`, `Microsoft.ApplicationInsights.Web.AuthenticatedUserIdTelemetryInitializer` that initialize authenticated user context as set by Javascript SDK.
- WEB: Added `Microsoft.ApplicationInsights.WindowsServer.TelemetryChannel.ITelemetryProcessor` and fixed-rate Sampling support as an implementation of it.
- WEB: Added `Microsoft.ApplicationInsights.WindowsServer.TelemetryChannel.TelemetryChannelBuilder` that allows creation of a `Microsoft.ApplicationInsights.WindowsServer.TelemetryChannel.ServerTelemetryChannel` with a set of `Microsoft.ApplicationInsights.WindowsServer.TelemetryChannel.ITelemetryProcessor`.

## Version 1.2.0
**Web:**

- WEB: Telemetry initializers that do not have dependencies on ASP.NET libraries were moved to the new dependency nuget "Microsoft.ApplicationInsights.WindowsServer"
- WEB: Microsoft.ApplicationInsights.Web.dll was renamed on Microsoft.AI.Web.dll
- WEB: Microsoft.Web.TelemetryChannel nuget was renamed on Microsoft.WindowsServer.TelemetryChannel. TelemetryChannel assembly was also renamed.
- WEB: All namespaces that are part of Web SDK were changed to exlude "Extensibility" part. That incudes all telemetry initializers in applicationinsights.config and ApplicationInsightsWebTracking module in web.config.

**Dependencies:**

- WEB: Dependencies collected using runtime instrumentaiton agent (enabled via Status Monitor or Azure WebSite extension) will not be marked as asynchronous if there are no HttpContext.Current on the thread.
- WEB: Property ```SamplingRatio``` of ```DependencyTrackingTelemetryModule``` does nothing and marked as obsolete.

**Performance Counters**

- WEB: Microsoft.ApplicationInsights.Extensibility.PerfCounterCollector assembly was renamed on Microsoft.AI.PerfCounterCollector

**WindowsServer**

- WEB: First version of the package. The package has common logic that will be shared between Web and Non-Web Windows applications.

## Version 1.0.0

**Web:**

- WEB: Moved telemetry initializers and telemetry modules from separate sub-namespaces to the root
  `Microsoft.ApplicationInsights.Extensibility.Web` namespace.
- WEB: Removed "Web" prefix from names of telemetry initializers and telemetry modules because it is already included in the
  `Microsoft.ApplicationInsights.Extensibility.Web` namespace name.
- WEB: Moved `DeviceContextInitializer` from the `Microsoft.ApplicationInsights` assembly to the
  `Microsoft.ApplicationInsights.Extensibility.Web` assembly and converted it to an `ITelemetryInitializer`.

**Dependencies:**

- WEB: Change namespace and assembly names from `Microsoft.ApplicationInsights.Extensibility.RuntimeTelemetry` to
  `Microsoft.ApplicationInsights.Extensibility.DependencyCollector` for consistency with the name of the NuGet package.
- WEB: Rename `RemoteDependencyModule` to `DependencyTrackingTelemetryModule`.

**Performance Counters**

- WEB: Rename 'CustomPerformanceCounterCollectionRequest' to 'PerformanceCounterCollectionRequest'.

## Version 0.17

**Web:**

- WEB: Removed dependency to EventSource NuGet for the framework 4.5 applications.
- WEB: Anonymous User and Session cookies will not be generated on server side. Telemetry modules ```WebSessionTrackingTelemetryModule``` and ```WebUserTrackingTelemetryModule``` are no longer supported and were removed from ApplicationInsights.config file. Cookies from JavaScript SDK will be respected.
- WEB: Persistence channel optimized for high-load scenarios is used for web SDK. "Spiral of death" issue fixed. Spiral of death is a condition when spike in telemetry items count that greatly exceeds throttling limit on endpoint will lead to retry after certain time and will be throttled during retry again.
- WEB: Developer Mode is optimized for production. If left by mistake it will not cause as big overhead as before attempting to output additional information.
- WEB: Developer Mode by default will only be enabled when application is under debugger. You can override it using ```DeveloperMode``` property of  ```ITelemetryChannel``` interface.

**Dependencies:**

- WEB: Removed dependency to EventSource NuGet for the framework 4.5 applications.

**Performance Counters**

- WEB: Diagnostic messages pertaining to performance counter collection are now merged into a single unified message that is logged at application start-up. Detailed failure information is still available through PerfView.

## Version 0.15

**Web:**

- WEB: Application Insights Web package now detects the traffic from Availability monitoring of Application Insights and marks it with specific ```SyntheticSource``` property.

## Version 0.13

No release notes for older versions available.

----------

## Version 2.11.0
- LOGGING: Update Base SDK to 2.11.0
- LOGGING: Update System.Diagnostics.DiagnosticSource to 4.6.0.

## Version 2.11.0-beta2
- LOGGING: Update Base SDK to version 2.11.0-beta2
- LOGGING: Update System.Diagnostics.DiagnosticSource to 4.6.0-preview7.

### Version 2.11.0-beta1
- LOGGING: Update Base SDK to version 2.11.0-beta1

### Version 2.10.0
- LOGGING: Update Base SDK to version 2.10.0

### Version 2.10.0-beta4
- LOGGING: Update Base SDK to version 2.10.0-beta4
- LOGGING: [ILogger - If an exception is passed to log, then Exception.Message is populated as ExceptionTelemetry.Message. If TrackExceptionsAsExceptionTelemetry is false, then Exception.Message is stored as custom property "ExceptionMessage"](https://github.com/Microsoft/ApplicationInsights-dotnet-logging/pull/282)

### Version 2.9.1
- LOGGING: Update Base SDK to version 2.9.1

### Version 2.9.0
- LOGGING: Update Base SDK to version 2.9.0

### Version 2.9.0-beta3
- LOGGING: Update Base SDK to version 2.9.0-beta3
- LOGGING: [ILogger implementation for ApplicationInsights](https://github.com/Microsoft/ApplicationInsights-dotnet-logging/pull/239)
- LOGGING: Update log4net reference to [2.0.7](https://www.nuget.org/packages/log4net/2.0.7)

### Version 2.8.1
- LOGGING: Update BaseSdk reference to 2.8.1. See [release notes](https://github.com/Microsoft/ApplicationInsights-dotnet/releases) for more information.

### Version 2.7.2
- LOGGING: [NLog can perform Layout of InstrumentationKey](https://github.com/Microsoft/ApplicationInsights-dotnet-logging/pull/203)
- LOGGING: Upgrade `System.Diagnostics.DiagnosticSource` to version 4.5.0
- LOGGING: [Event Source telemetry module: Microsoft-ApplicationInsights-Data id disabled by default to work around CLR bug](https://github.com/Microsoft/ApplicationInsights-dotnet-logging/pull/206)

### Version 2.6.4
- LOGGING: [Log4Net new supports NetStandard 1.3!](https://github.com/Microsoft/ApplicationInsights-dotnet-logging/pull/167)
- LOGGING: [NLog Flush should include async delay](https://github.com/Microsoft/ApplicationInsights-dotnet-logging/pull/176)
- LOGGING: [NLog can include additional ContextProperties](https://github.com/Microsoft/ApplicationInsights-dotnet-logging/pull/183)
- LOGGING: [DiagnosticSourceTelemetryModule supports onEventWrittenHandler](https://github.com/Microsoft/ApplicationInsights-dotnet-logging/pull/184)
- LOGGING: [Fix: Prevent double telemetry if DiagnosticSourceTelemetryModule is initialized twice](https://github.com/Microsoft/ApplicationInsights-dotnet-logging/pull/181)

### Version 2.6.0-beta3
- LOGGING: [NetStandard Support for TraceListener](https://github.com/Microsoft/ApplicationInsights-dotnet-logging/pull/166)
- LOGGING: [NetStandard Support for NLog and log4net](https://github.com/Microsoft/ApplicationInsights-dotnet-logging/pull/167)
- LOGGING: [NLog and log4net can Flush](https://github.com/Microsoft/ApplicationInsights-dotnet-logging/pull/167)
- LOGGING: Update log4net reference to [2.0.6](https://www.nuget.org/packages/log4net/2.0.6)

### Version 2.6.0-beta2
- LOGGING: [Include NLog GlobalDiagnosticsContext properties](https://github.com/Microsoft/ApplicationInsights-dotnet-logging/pull/152)
- LOGGING: [Remove automatic collection of User Id](https://github.com/Microsoft/ApplicationInsights-dotnet-logging/issues/153)

### Version 2.5.0
- LOGGING: Update Application Insights API reference to 2.5.0
- LOGGING: Removed framework 4.0 support
- LOGGING: For EventSourceTelemetryModule, allows configuring disabled event sources. Drops the events to those in the list.
- LOGGING: [Fix Deadlock over EventSourceTelemetryModule](https://github.com/Microsoft/ApplicationInsights-dotnet-logging/issues/109)
- LOGGING: [Extensibel payload handler](https://github.com/Microsoft/ApplicationInsights-dotnet-logging/pull/111)
- LOGGING: [Add ProviderName and ProviderGuid properties to TraceTelemetry](https://github.com/Microsoft/ApplicationInsights-dotnet-logging/pull/120)
- LOGGING: [Add support for disabledEventSourceNamePrefix configuration](https://github.com/Microsoft/ApplicationInsights-dotnet-logging/issues/122)
- LOGGING: [Fix ApplicationInsights TraceListener does not respect Flush](https://github.com/Microsoft/ApplicationInsights-dotnet-logging/issues/67)
- LOGGING: [Fix NullReferenceException in DiagnosticSourceListener](https://github.com/Microsoft/ApplicationInsights-dotnet-logging/pull/143)
- LOGGING: [Use InvariantCulture to convert property values](https://github.com/Microsoft/ApplicationInsights-dotnet-logging/pull/144)
- LOGGING: Update NLog reference to [4.4.12](https://github.com/NLog/NLog/releases/tag/v4.4.12)

### Version 2.4.0
- LOGGING: Update Application Insights API reference to [2.4.0]

### Version 2.4.0-beta1/2
- LOGGING: Update Application Insights API reference to [2.4.0-beta3]
- LOGGING: Added support for logs from EventSource, ETW and Diagnostic Source.

### Version 2.1.1

- LOGGING: Update NLog reference to [4.3.8](https://github.com/NLog/NLog/releases/tag/4.3.8)

### Version 2.1.0

- LOGGING: For NLog and Log4Net when exception is traced with a custom message, custom message is added to the properties collection and reported to ApplicationInsights.
- LOGGING: Update Application Insights API reference to [2.1.0](https://github.com/Microsoft/ApplicationInsights-dotnet/releases/tag/v2.1.0)
- LOGGING: Update NLog reference to [4.3.5](https://github.com/NLog/NLog/releases/tag/4.3.5)

### Version 2.0.0

- LOGGING: Update Application Insights API reference to [2.0.0](https://github.com/Microsoft/ApplicationInsights-dotnet/releases/tag/v2.0.0)
- LOGGING: Update NLog reference to [4.2.3](https://github.com/NLog/NLog/releases/tag/4.2.3)
- LOGGING: Update Log4Net reference to [2.0.5 (1.2.15)](http://logging.apache.org/log4net/release/release-notes.html)
- LOGGING: NLog: support [Layout](https://github.com/nlog/NLog/wiki/Layouts)

### Version 1.2.6

- LOGGING: Bug fixes
- LOGGING: log4Net: Collect log4net properties as custom properties. UserName is not a custom property any more (It is collected as telemetry.Context.User.Id). Timestamp is not a custom property any more.
- LOGGING: NLog: Collect NLog properties as custom properties. SequenceID is not a custom property any more (It is collected as telemetry.Sequence). Timestamp is not a custom property any more.

### Version 1.2.5
- LOGGING: First open source version: References Application Insights API version 1.2.3 or higher.

----------




## Version 2.8.2
- NETCORE: Updated Web SDK to 2.11.2

## Version 2.8.1
- NETCORE: Updated Web SDK to 2.11.1

## Version 2.8.0
- NETCORE: Updated Base SDK/Web SDK/Logging Adaptor SDK to 2.11.0
- NETCORE: Updated System.Diagnostics.DiagnosticSource to 4.6.0

## Version 2.8.0-beta3
- NETCORE: [Make W3C Correlation default and leverage native W3C support from Activity.](https://github.com/microsoft/ApplicationInsights-aspnetcore/pull/958)
- NETCORE: [Make W3C Correlation default and leverage native W3C support from Activity for Asp.Net Core 3.0.](https://github.com/microsoft/ApplicationInsights-aspnetcore/pull/958)
- NETCORE: [Fix: Azure Functions performance degradation when W3C enabled.](https://github.com/microsoft/ApplicationInsights-aspnetcore/issues/900)
- NETCORE: [Fix: AppId is never set is Response Headers.](https://github.com/microsoft/ApplicationInsights-aspnetcore/issues/956)
- NETCORE: [Support correlation-context in absence of request-id or traceparent.](https://github.com/microsoft/ApplicationInsights-aspnetcore/issues/901)
- NETCORE: [Non Product - Asp.Net Core 3.0 Functional Tests Added. This leverages the built-in integration test capability of ASP.NET Core via Microsoft.AspNetCore.MVC.Testing](https://github.com/microsoft/ApplicationInsights-aspnetcore/issues/539)
- NETCORE: [Fix: System.NullReferenceException in WebSessionTelemetryInitializer.](https://github.com/microsoft/ApplicationInsights-aspnetcore/issues/903)
- NETCORE: Updated Base SDK/Web SDK/Logging Adaptor SDK version dependency to 2.11.0-beta2
- NETCORE: Updated System.Diagnostics.DiagnosticSource to 4.6.0-preview8.

- NETCORE: [Add new package for .NET Core WorkerServices (Adds GenericHost support)](https://github.com/microsoft/ApplicationInsights-aspnetcore/issues/708)

## Version 2.8.0-beta2
- NETCORE: [Fix MVCBeforeAction property fetcher to work with .NET Core 3.0 changes.](https://github.com/microsoft/ApplicationInsights-aspnetcore/issues/936)
- NETCORE: [Catch generic exception from DiagnosticSourceListeners and log instead of failing user request.](https://github.com/microsoft/ApplicationInsights-aspnetcore/issues/957)
- NETCORE: [Correct names for Asp.Net Core EventCounters.](https://github.com/microsoft/ApplicationInsights-aspnetcore/issues/945)
- NETCORE: [Obsolete extension methods on IWebHostBuilder in favor of AddApplicationInsights extension method on IServiceCollection.](https://github.com/microsoft/ApplicationInsights-aspnetcore/issues/919)
- NETCORE: [Remove support for deprecated x-ms based correlation headers.](https://github.com/microsoft/ApplicationInsights-aspnetcore/issues/939)
- NETCORE: [Uri for multiple hosts headers is set to "Multiple-Host".](https://github.com/Microsoft/ApplicationInsights-aspnetcore/issues/862)
- NETCORE: [LogLevel changed to Error and stack trace added for generic unknown exception within SDK.](https://github.com/microsoft/ApplicationInsights-aspnetcore/pull/946)

## Version 2.8.0-beta1
- NETCORE: [Add EventCounter collection.](https://github.com/microsoft/ApplicationInsights-aspnetcore/issues/913)
- NETCORE: [Performance fixes: One DiagSource Listener; Head Sampling Feature; No Concurrent Dictionary; etc...](https://github.com/microsoft/ApplicationInsights-aspnetcore/pull/907)
- NETCORE: [Fix: Add `IJavaScriptSnippet` service interface and update the `IServiceCollection` extension to register it for `JavaScriptSnippet`.](https://github.com/microsoft/ApplicationInsights-aspnetcore/issues/890)
- NETCORE: [Make JavaScriptEncoder optional and Fallback to JavaScriptEncoder.Default.](https://github.com/microsoft/ApplicationInsights-aspnetcore/pull/918)
- NETCORE: Updated Web/Base SDK version dependency to 2.10.0-beta4
- NETCORE: Updated Microsoft.Extensions.Logging.ApplicationInsights to 2.10.0-beta4

## Version 2.7.1
- NETCORE: [Fix - ApplicationInsights StartupFilter should not swallow exceptions from downstream ApplicationBuilder.](https://github.com/microsoft/ApplicationInsights-aspnetcore/issues/897)

## Version 2.7.0
- NETCORE: Updated Web/Base SDK version dependency to 2.10.0
- NETCORE: [Remove unused reference to System.Net.Http](https://github.com/microsoft/ApplicationInsights-aspnetcore/pull/879)

## Version 2.7.0-beta4
- NETCORE: [RequestTrackingTelemetryModule is modified to stop tracking exceptions by default, as exceptions are captured by ApplicationInsightsLoggerProvider.](https://github.com/Microsoft/ApplicationInsights-aspnetcore/issues/861)
- NETCORE: Updated Web/Base SDK version dependency to 2.10.0-beta4
- NETCORE: Updated Microsoft.Extensions.Logging.ApplicationInsights to 2.10.0-beta4
- NETCORE: Reliability improvements with additional exception handling.

## Version 2.7.0-beta3
- NETCORE: [Enables Microsoft.Extensions.Logging.ApplicationInsights.ApplicationInsightsLoggerProvider by default. If ApplicationInsightsLoggerProvider was enabled previously using ILoggerFactory extension method, please remove it to prevent duplicate logs.](https://github.com/Microsoft/ApplicationInsights-aspnetcore/issues/854)
- NETCORE: [Remove reference to Microsoft.Extensions.DiagnosticAdapter and use DiagnosticSource subscription APIs directly](https://github.com/Microsoft/ApplicationInsights-aspnetcore/pull/852)
- NETCORE: [Fix: NullReferenceException in ApplicationInsightsLogger.Log when exception contains a Data entry with a null value](https://github.com/Microsoft/ApplicationInsights-aspnetcore/issues/848)
- NETCORE: [Performance fixes for GetUri, SetKeyHeaderValue, ConcurrentDictionary use and Telemetry Initializers](https://github.com/Microsoft/ApplicationInsights-aspnetcore/pull/864)

## Version 2.7.0-beta2
- NETCORE: Added NetStandard2.0 target.
- NETCORE: Updated Web/Base SDK version dependency to 2.10.0-beta2

## Version 2.6.1
- NETCORE: Updated Web/Base SDK version dependency to 2.9.1

## Version 2.6.0
- NETCORE: Updated Web/Base SDK version dependency to 2.9.0
- NETCORE: [Fix: TypeInitializationException when Microsoft.AspNetCore.Hosting and Microsoft.AspNetCore.Hosting.Abstractions versions do not match](https://github.com/Microsoft/ApplicationInsights-aspnetcore/pull/821)

## Version 2.6.0-beta3
- NETCORE: Updated Web/Base SDK version dependency to 2.9.0-beta3
- NETCORE: [Deprecate ApplicationInsightsLoggerFactoryExtensions.AddApplicationInsights logging extensions in favor of Microsoft.Extensions.Logging.ApplicationInsights package](https://github.com/Microsoft/ApplicationInsights-aspnetcore/issues/817)
- NETCORE: [Fix: Do not track requests by each host in the process](https://github.com/Microsoft/ApplicationInsights-aspnetcore/issues/621)
- NETCORE: [Fix: Correlation doesn't work for localhost](https://github.com/Microsoft/ApplicationInsights-dotnet-server/issues/1120)

## Version 2.6.0-beta2
- NETCORE: Updated Web/Base SDK version dependency to 2.9.0-beta2

## Version 2.6.0-beta1
- NETCORE: Updated Web/Base SDK version dependency to 2.9.0-beta1

## Version 2.5.1
- NETCORE: Update Web/Base SDK version dependency to 2.8.1

## Version 2.5.0
- NETCORE: Traces logged via ILogger is marked with SDK version prefix ilc (.net core) or ilf (.net framework).
- NETCORE: Update Web/Base SDK version dependency to 2.8.0

## Version 2.5.0-beta2
- NETCORE: ComVisible attribute is set to false for the project for compliance reasons.
- NETCORE: [Log exception.Data properties as additional telemetry data](https://github.com/Microsoft/ApplicationInsights-aspnetcore/issues/754)
- NETCORE: Update Web/Base SDK version dependency to 2.8.0-beta2
Applicable if using additional Sinks to forward telemetry to:
- NETCORE: [Default TelemetryProcessors are added to the DefaultSink instead of common TelemetryProcessor pipeline.](https://github.com/Microsoft/ApplicationInsights-aspnetcore/issues/752)
- NETCORE: [TelemetryProcessors added via AddTelemetryProcesor extension method are added to the DefaultSink instead of common TelemetryProcessor pipeline.](https://github.com/Microsoft/ApplicationInsights-aspnetcore/issues/752)


## Version 2.5.0-beta1
- NETCORE: [Adds opt-in support for W3C distributed tracing standard](https://github.com/Microsoft/ApplicationInsights-aspnetcore/pull/735)
- NETCORE: Updated Web/Base SDK version dependency to 2.8.0-beta1

## Version 2.4.1
- NETCORE: Patch release to update Web/Base SDK version dependency to 2.7.2 which fixed a bug (https://github.com/Microsoft/ApplicationInsights-dotnet-server/issues/970)

## Version 2.4.0
- NETCORE: Updated Web/Base SDK version dependency to 2.7.1

## Version 2.4.0-beta4
- NETCORE: [Generate W3C compatible operation Id when there is no parent operation](https://github.com/Microsoft/ApplicationInsights-dotnet-server/pull/952)
- NETCORE: Updated Web/Base SDK version dependency to 2.7.0-beta4

## Version 2.4.0-beta3
- NETCORE: [Allow configuring exception tracking in RequestTrackingTelemetryModule and merge OperationCorrelationTelemetryInitializer with RequestTrackingTelemetryModule](https://github.com/Microsoft/ApplicationInsights-aspnetcore/issues/709)
- NETCORE: [Allow disabling response headers injection](https://github.com/Microsoft/ApplicationInsights-aspnetcore/issues/613)
- NETCORE: Updated Web/Base SDK version dependency to 2.7.0-beta3
- NETCORE: The above referenced base SDK contains fix for leaky HttpConnections. (https://github.com/Microsoft/ApplicationInsights-aspnetcore/issues/690)

## Version 2.4.0-beta2
- NETCORE: Updated Web/Base SDK version dependency to 2.7.0-beta2

## Version 2.4.0-beta1
- NETCORE: Updated Web/Base SDK version dependency to 2.7.0-beta1
- NETCORE: Enables Performance Counters for Asp.Net Core Apps running in Azure Web Apps. (https://github.com/Microsoft/ApplicationInsights-dotnet-server/issues/889)
- NETCORE: Added null check on ContentRootPath of the hostingenvironment. (https://github.com/Microsoft/ApplicationInsights-aspnetcore/issues/696)

## Version 2.3.0
- NETCORE: [Fix a bug which caused Requests to fail when Hostname was empty.] (https://github.com/Microsoft/ApplicationInsights-aspnetcore/issues/278)
- NETCORE: [Fix reading of instrumentation key from appsettings.json file when using AddApplicationInsightsTelemetry() extension to add ApplicationInsights ](https://github.com/Microsoft/ApplicationInsights-aspnetcore/issues/605)
- NETCORE: [Bring back DomainNameRoleInstanceTelemetryInitializer without which NodeName and RoleInstance will be empty in Ubuntu](https://github.com/Microsoft/ApplicationInsights-aspnetcore/issues/671)
- NETCORE: [RequestTelemetry is no longer populated with HttpMethod which is obsolete.](https://github.com/Microsoft/ApplicationInsights-aspnetcore/issues/675)
- NETCORE: Fixed a bug which caused AutoCollectedMetricExtractor flag to be always true.
- NETCORE: Updated Web/Base SDK version dependency to 2.6.4

## Version 2.3.0-beta2
- NETCORE: [Update System.Net.Http version referred to 4.3.2 as older version has known security vulnerability. ](https://github.com/Microsoft/ApplicationInsights-aspnetcore/issues/666)
- NETCORE: [Added ApplicationInsightsServiceOptions flag to turn off AutoCollectedMetricExtractor. ](https://github.com/Microsoft/ApplicationInsights-aspnetcore/issues/664)
- NETCORE: [Added two AdaptiveSamplingTelemetryProcessors one for Event and one for non Event types to be consistent with default Web SDK behaviour. ](https://github.com/Microsoft/ApplicationInsights-aspnetcore/issues/663)
- NETCORE: [RequestCollection is refactored to be implemented as an ITelemetryModule. This makes it possible to configure it like every other auto-collection modules. ](https://github.com/Microsoft/ApplicationInsights-aspnetcore/issues/650)
- NETCORE: [Fixed race condition on dispose to close #651](https://github.com/Microsoft/ApplicationInsights-aspnetcore/pull/652)
- NETCORE: Removed DomainNameRoleInstanceTelemetryInitializer as it is deprecated.
- NETCORE: Reuse AzureWebAppRoleEnvironmentTelemetryInitializer from WindowsServer repo instead of outdated implementation in this repo.
- NETCORE: Updated Web/Base SDK version dependency to 2.6.0-beta4

## Version 2.3.0-beta1
- NETCORE: Changed behavior for `TelemetryConfiguration.Active` and `TelemetryConfiguration` dependency injection singleton: with this version every WebHost has its own `TelemetryConfiguration` instance. Changes done for `TelemetryConfiguration.Active` do not affect telemetry reported by the SDK; use `TelemetryConfiguration` instance obtained through the dependency injection. [Fix NullReferenceException when sending http requests in scenario with multiple web hosts sharing the same process](https://github.com/Microsoft/ApplicationInsights-dotnet/issues/613)
- NETCORE: Updated Javascript Snippet with latest from [Github/ApplicationInsights-JS](https://github.com/Microsoft/ApplicationInsights-JS)
- NETCORE: [Make all built-in TelemetryInitializers public to allow easy removal from DI Container.](https://github.com/Microsoft/ApplicationInsights-aspnetcore/issues/351)
- NETCORE: [Enforced limits of values read from incoming http requests to prevent security vulnerability](https://github.com/Microsoft/ApplicationInsights-aspnetcore/pull/608)
- NETCORE: [ApplicationInsightsLogger adds EventId into telemetry properties. It is off by default for compatibility. It can be switched on by configuring ApplicationInsightsLoggerOptions.](https://github.com/Microsoft/ApplicationInsights-aspnetcore/issues/569)
- NETCORE: [ApplicationInsightsLogger logs exceptions as ExceptionTelemetry by default. This can now be configured with ApplicationInsightsLoggerOptions.TrackExceptionsAsExceptionTelemetry] (https://github.com/Microsoft/ApplicationInsights-aspnetcore/pull/574)
- NETCORE: [Add App Services and Azure Instance Metedata heartbeat provider modules by default, allow user to disable via configuration object.](https://github.com/Microsoft/ApplicationInsights-aspnetcore/pull/627)
- NETCORE: [Added extension method to allow configuration of any Telemetry Module.](https://github.com/Microsoft/ApplicationInsights-aspnetcore/issues/634)
- NETCORE: [Added ability to remove any default Telemetry Module.](https://github.com/Microsoft/ApplicationInsights-aspnetcore/issues/633)
- NETCORE: [TelemetryChannel is configured via DI, making it easier to override channel](https://github.com/Microsoft/ApplicationInsights-aspnetcore/issues/641)
- NETCORE: [Fixed a bug which caused QuickPulse and Sampling to be enabled only if ServerTelemetryChannel was used](https://github.com/Microsoft/ApplicationInsights-aspnetcore/issues/642)
- NETCORE: [QuickPulseTelemetryModule is constructed via DI, make it possible for users to configure it.] (https://github.com/Microsoft/ApplicationInsights-aspnetcore/issues/639)
- NETCORE: [Remove CorrelationIdLookupHelper. Use TelemetryConfiguration.ApplicationIdProvider instead.](https://github.com/Microsoft/ApplicationInsights-aspnetcore/pull/636) With this change you can update URL to query application ID from which enables environments with reverse proxy configuration to access Application Insights ednpoints.
- NETCORE: [AutocollectedMetricsExtractor is added by default to the TelemetryConfiguration](https://github.com/Microsoft/ApplicationInsights-aspnetcore/issues/604)
- NETCORE: Updated Web/Base SDK version dependency to 2.6.0-beta3

## Version 2.2.1
- NETCORE: Updated Web/Base SDK version dependency to 2.5.1 which addresses a bug.

## Version 2.2.0
- NETCORE: Updated Web/Base SDK version dependency to 2.5.0

## Version 2.2.0-beta3
- NETCORE: Updated Web/Base SDK version dependency to 2.5.0-beta2.
- NETCORE: This version of Base SDK referred contains fix to a bug in ServerTelemetryChannel which caused application to crash on non-windows platforms. Details on fix and workaround(https://github.com/Microsoft/ApplicationInsights-dotnet/issues/654) Original issue (https://github.com/Microsoft/ApplicationInsights-aspnetcore/issues/551)

## Version 2.2.0-beta2
- NETCORE: Same bits as beta1. Only change is that the symbols for the binaries are indexed in Microsoft symbol servers. Beta1 symbols will not be available.

## Version 2.2.0-beta1

- NETCORE: Project is upgraded to work with Visual Studio 2017. Also projects are modified to use csproj instead of project.json.
- NETCORE: Adaptive sampling enabled for both - full framework and .NET Core applications.
- NETCORE: ServerTelemetryChannel is enabled and set as default channel for both - full framework and .NET Core applications.
- NETCORE: Live metrics collection is enabled by default for .NET Core applications (was already enabled for full .NET applications).
- NETCORE: Updated Web/Base SDK version dependency to 2.5.0-beta1.
- NETCORE: DependencyCollector referred from 2.5.0-beta1 supports collecting SQL dependency calls in .NET Core Applications using EntityFramework.

## Version 2.1.1

- NETCORE: [Address the issue where DependencyCollection breaks Azure Storage Emulator calls](https://github.com/Microsoft/ApplicationInsights-aspnetcore/issues/488)
- NETCORE: [Support setting request operation name based on executing Razor Page](https://github.com/Microsoft/ApplicationInsights-aspnetcore/issues/430)
- NETCORE: [Fixed ITelemetryProcessor dependency injection failure when using 3rd party IoC Container](https://github.com/Microsoft/ApplicationInsights-aspnetcore/issues/482)
- NETCORE: [Logging exceptions when using ILogger if an exception is present](https://github.com/Microsoft/ApplicationInsights-aspnetcore/issues/393)
- NETCORE: [Syncronize access to HttpContext properties](https://github.com/Microsoft/ApplicationInsights-aspnetcore/issues/373)
- NETCORE: Updated SDK version dependency to 2.4.1 for DependencyCollector.

## Version 2.1.0

- NETCORE: Updated SDK version dependency to 2.4.0.
- NETCORE: Fixed a minor logging message issue.
- NETCORE: Fixed unit test reliability issues.

## Version 2.1.0-beta6

- NETCORE: Updated SDK version dependency to 2.4.0-beta5.

## Version 2.1.0-beta5

- NETCORE: Added support for adding telemetry processors through dependency injection; see #344, #445, #447
- NETCORE: [Added support for environment specifc appsettings under default configuration](https://github.com/Microsoft/ApplicationInsights-aspnetcore/issues/449)
- NETCORE: Updated SDK version dependency to 2.4.0-beta4.

## Version 2.1.0-beta4

- NETCORE: [Made package meta-data URLs use HTTPS](https://github.com/Microsoft/ApplicationInsights-aspnetcore/issues/390)
- NETCORE: Updated SDK version dependency to 2.4.0-beta3.

## Version 2.1.0-beta3

- NETCORE: [Removed the use of Platform Abstractions](https://github.com/Microsoft/ApplicationInsights-aspnetcore/issues/410)
- NETCORE: [Correlation header injection disabled for standard Azure storage calls](https://github.com/Microsoft/ApplicationInsights-aspnetcore/issues/416)
- NETCORE: [Made UseApplicationInsights and AddApplicationInsightsTelemetry calls idempotent](https://github.com/Microsoft/ApplicationInsights-aspnetcore/pull/419)

## Version 2.1.0-beta2

- NETCORE: Updated to use the new correlation headers and changed the correlationId to use appId instead of hashed ikey to match other SDKs.
- NETCORE: Fixed null reference exception for unitialized ILogger.
- NETCORE: Unit test bug fixes.
- NETCORE: Upgraded NETStandard.Library dependency to 1.6.1.
- NETCORE: Updated to reference base SDK 2.4.0-beta2.
- NETCORE: Included Microsoft.ApplicationInsights.DependencyCollector for .NET Core.

## Version 2.1.0-beta1

- NETCORE: Bug fixes
- NETCORE: Removed UserAgentTelemetryInitializer and associated tests.
- NETCORE: Added instrumentation key header
- NETCORE: [Added OperationCorrelationTelemetryInitializer](https://github.com/Microsoft/ApplicationInsights-aspnetcore/issues/333)
- NETCORE: [Set Id instead of OperationId for request dependency correlation](https://github.com/Microsoft/ApplicationInsights-aspnetcore/issues/340)
- NETCORE: [Set Id in thread-safe location](https://github.com/Microsoft/ApplicationInsights-aspnetcore/issues/342)
- NETCORE: Updated SDK version dependency to 2.3.0-beta3.

## Version 2.0.0

- NETCORE: Added a configuration overload for AddApplicationInsightsTelemetry.
- NETCORE: Updated test projects to reference .NET Core 1.1.0.
- NETCORE: [Fixed debug trace logging issue](https://github.com/Microsoft/ApplicationInsights-aspnetcore/issues/315)
- NETCORE: [Stopped logging extra debug traces to AI](https://github.com/Microsoft/ApplicationInsights-aspnetcore/issues/314)
- NETCORE: [JS snippet is empty if telemetry is disabled](https://github.com/Microsoft/ApplicationInsights-aspnetcore/issues/313)
- NETCORE: [Added an initializer to provide the environment name as a custom property](https://github.com/Microsoft/ApplicationInsights-aspnetcore/issues/312)
- NETCORE: [Added an option to emit JS to track authenticated users](https://github.com/Microsoft/ApplicationInsights-aspnetcore/issues/311)
- NETCORE: Minor bug fixes and cleanup.

## Version 2.0.0-beta1

- NETCORE: This release contains a rewrite of the SDK internals for better .NET Core integration and initialization.
- NETCORE: The methods UseApplicationInsightsRequestTelemetry and UseApplicationInsightsExceptionTelemetry are obsolete, the work those methods did is handled automatically internally now.  You can just delete any existing references to them from Startup.cs.
- NETCORE: The MVC dependency for the JavaScript snippet has been removed so in order to include the JavaScript snippet now you need to insert the following lines at the very top of the _Layout.cshtml file:
```cshtml
    @using Microsoft.ApplicationInsights.AspNetCore
    @inject JavaScriptSnippet snippet
```
- NETCORE: and insert the following line before the closing `</head>` tag:
```cshtml
    @Html.Raw(snippet.FullScript)
```

## Version 1.0.3-beta1

- NETCORE: New ```AzureWebAppRoleEnvironmentTelemetryInitializer``` telemetry initializer that populates role name and role instance name for Azure Web Apps.

## Version 1.0.2

- NETCORE: Marked code analysis packages as only for build and not NuGet package dependencies.

## Version 1.0.1

- NETCORE: Added code analysis packages.
- NETCORE: Updated JavaScript snippet.
- NETCORE: Updated project link and added privacy statement link.
- NETCORE: Added culture to string operations.
- NETCORE: Switched TelemetryClient service registration to Singleton.
- NETCORE: Added after build target to patch XML doc files with language attribute.
- NETCORE: Updated .NET Core references to 1.0.1.

## Version 1.0.0

- NETCORE: [Stable 1.0.0 release](http://www.nuget.org/packages/Microsoft.ApplicationInsights.AspNetCore/1.0.0).
- NETCORE: Supports .NET framework and [.NET Core](https://www.microsoft.com/net/core).

Features:
- NETCORE: request tracking
- NETCORE: exception tracking
- NETCORE: diagnostic tracing
- NETCORE: dependency collection (.NET framework only)
- NETCORE: performance counter collection (.NET framework only)
- NETCORE: adaptive sampling (.NET framework only)
- NETCORE: telemetry processors (.NET framework only)
- NETCORE: metrics stream (.NET framework only)

Depends on:
- NETCORE: [Application Insights Core 2.1.0 SDK](http://www.nuget.org/packages/Microsoft.ApplicationInsights/2.1.0)
- NETCORE: [AI Dependency Collector](http://www.nuget.org/packages/Microsoft.ApplicationInsights.DependencyCollector/2.1.0) (.NET framework only)
- NETCORE: [AI Performance Counter Collector](http://www.nuget.org/packages/Microsoft.ApplicationInsights.PerfCounterCollector/2.1.0) (.NET framework only)
- NETCORE: [AI Windows Server Telemetry Channel](http://www.nuget.org/packages/Microsoft.ApplicationInsights.WindowsServer.TelemetryChannel/2.1.0) (.NET framework only)

## Version 1.0.0-rc2-final

All the changes from [1.0.0-rc1-update4](https://github.com/Microsoft/ApplicationInsights-aspnetcore/releases/tag/v1.0.0-rc1-update4), including the following updates:
- NETCORE: Renaming: Microsoft.ApplicationInsights.AspNet is changed to Microsoft.ApplicationInsights.AspNetCore
- NETCORE: Runtime: Supports .NET Core CLI runtime. Does not support DNX runtime and the associated RC1 bits.
- NETCORE: Supports ASP.NET Core on .NET Core and the .NET Framework
- NETCORE: Dependencies are updated to the latest RC2 bits.
- NETCORE: Metrics Stream functionality is enabled by default in .NET Framework
- NETCORE: Install from [https://www.nuget.org/packages/Microsoft.ApplicationInsights.AspNetCore](https://www.nuget.org/packages/Microsoft.ApplicationInsights.AspNetCore)

## Version 1.0.0-rc1-update4

- NETCORE: Windows Server Telemetry Channel is enabled in full framework to send telemetry, and it uses Microsoft.ApplicationInsights.WindowsServer.TelemetryChannel, version: 2.1.0-beta3
- NETCORE: Diagnostic tracing using EventSource is enabled
- NETCORE: TelemetryConfiguration.Active is used as the default telemetry configuration
- NETCORE: Adaptive Sampling by default is enabled in full framework
- NETCORE: Using telemetry processors is enabled in full framework
- NETCORE: ApplicationInsightsServiceOptions is available to configure default adaptive sampling behavior
- NETCORE: ComponentVersionTelemetryInitializer is added, that reads the application version from project.json and assigns it to telemetry.Context.Component.Version
- NETCORE: All Microsoft.ApplicationInsights.* dependencies are updated to the latest version (2.1.0-beta3)

## Version 1.0.0-rc1-update3

- NETCORE: Update Application Insights Core dependency (Microsoft.ApplicationInsights) to the latest stable version (2.0.0).

## Version 1.0.0-rc1-update2

- NETCORE: Fix the dependencies of previously published NuGet package (v1.0.0-rc1-update1)

## Version 1.0.0-rc1-update1

- NETCORE: Support the latest version of Application Insights core sdk (2.0.0-beta4 or greater)
- NETCORE: Support dependency and performance counter collection in full framework (dnx 4.5.1)

## Version 1.0.0-rc1

- NETCORE: Support ASP.Net 5 RC1 release.
- NETCORE: Binaries are now strong name signed.

## Version 1.0.0-beta8

- NETCORE: Support Asp.Net 5 beta8

## Version 1.0.0-beta7

- NETCORE: Support ASP.Net5 Beta7
- NETCORE: Minor bug fixes

## Version 1.0.0-beta6

- NETCORE: Support ASP.Net 5 Beta6
- NETCORE: Updates to build infrastructure
- NETCORE: Switch to 1.1 version of Microsoft.ApplicationInsights API

## Version 1.0.0-beta5

- NETCORE: Support ASP.Net 5 Beta5
- NETCORE: Minor bug fixes
- NETCORE: Switch to 0.17 version of Microsoft.ApplicationInsights API

## Version 0.32.0-beta4

- NETCORE: Support dnxcore50 applications
- NETCORE: Change integration points with Visual Studio
- NETCORE: Minor bug fixes
- NETCORE: Switch to 0.16 version of Microsoft.ApplicationInsights API

## Version 0.31.0-beta4

- NETCORE: Fixed references to ASP.NET runtime packages.

## Version 0.30.0.1-beta

- NETCORE: Preview version of Application Insights. Supports only full framework. Will compile for core framework, but no events will be sent.
<|MERGE_RESOLUTION|>--- conflicted
+++ resolved
@@ -1,11 +1,8 @@
 # Changelog
 
 ## VNext
-<<<<<<< HEAD
 - [Fix heartbeat for short-running WorkerServices](https://github.com/microsoft/ApplicationInsights-dotnet/pull/2762)
-=======
 - UnitTest updates to fix codeQL issues, no product code changes.
->>>>>>> 98bc6c54
 
 ## Version 2.23.0
 - no changes since beta.
