--- conflicted
+++ resolved
@@ -1,11 +1,8 @@
 # Changelog
 
 ## VNext
-<<<<<<< HEAD
+- Reduce technical debt: Use pattern matching
 - [Improve Self Diagnostics and support setting configuration in file](https://github.com/microsoft/ApplicationInsights-dotnet/issues/2238)
-=======
-- Reduce technical debt: Use pattern matching
->>>>>>> dd497a9b
 
 
 ## Version 2.18.0-beta1
